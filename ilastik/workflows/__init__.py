--- conflicted
+++ resolved
@@ -52,12 +52,6 @@
                  "instructions on our website ilastik.org; check dependencies: " + str(e) )
 
 try:
-<<<<<<< HEAD
-    import tracking.chaingraph
-except ImportError as e:
-    logger.warn( "Failed to import automatic tracking workflow (chaingraph tracking). For this workflow, see the installation"\
-             "instructions on our website ilastik.org; check dependencies: " + str(e) )
-=======
     import nanshe.nansheWorkflow
 except ImportError as e:
     if ilastik.config.cfg.getboolean('ilastik', 'debug'):
@@ -67,7 +61,6 @@
     import iiboostPixelClassification
 except ImportError as e:
     logger.warn( "Failed to import the IIBoost Synapse detection workflow.  Check IIBoost dependency." )
->>>>>>> 77a0f9b5
 
 
 import examples.dataConversion
