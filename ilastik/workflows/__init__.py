###############################################################################
#   ilastik: interactive learning and segmentation toolkit
#
#       Copyright (C) 2011-2014, the ilastik developers
#                                <team@ilastik.org>
#
# This program is free software; you can redistribute it and/or
# modify it under the terms of the GNU General Public License
# as published by the Free Software Foundation; either version 2
# of the License, or (at your option) any later version.
#
# In addition, as a special exception, the copyright holders of
# ilastik give you permission to combine ilastik with applets,
# workflows and plugins which are not covered under the GNU
# General Public License.
#
# See the LICENSE file for details. License information is also available
# on the ilastik web site at:
#		   http://ilastik.org/license.html
###############################################################################
import logging
logger = logging.getLogger(__name__)

import pixelClassification

try:
    import objectClassification
except ImportError as e:
    logger.warn("Failed to import object workflow; check dependencies: " + str(e))

try:
    import carving 
except ImportError as e:
    logger.warn( "Failed to import carving workflow; check cylemon dependency: " + str(e) )

try:
    import tracking.manual
except ImportError as e:
    logger.warn( "Failed to import tracking workflow; check pgmlink dependency: " + str(e) )

try:
    import counting
except ImportError as e:
    logger.warn("Failed to import counting workflow; check dependencies: " + str(e))

try:
<<<<<<< HEAD
    import mriVolumetry
except ImportError as e:
    logger.warn("Failed to import mri volumetry workflow; check dependencies: " + str(e))
=======
    import tracking.conservation
except ImportError as e:
    logger.warn( "Failed to import automatic tracking workflow (conservation tracking). For this workflow, see the installation"\
             "instructions on our website ilastik.org; check dependencies: " + str(e) )
>>>>>>> 01c90534


# Examples
import ilastik.config

import examples.dataConversion

if ilastik.config.cfg.getboolean('ilastik', 'debug'):
    import vigraWatershed
    import examples.layerViewer
    import examples.thresholdMasking
    import examples.deviationFromMean
    import examples.labeling
    import tracking.chaingraph<|MERGE_RESOLUTION|>--- conflicted
+++ resolved
@@ -44,16 +44,14 @@
     logger.warn("Failed to import counting workflow; check dependencies: " + str(e))
 
 try:
-<<<<<<< HEAD
-    import mriVolumetry
-except ImportError as e:
-    logger.warn("Failed to import mri volumetry workflow; check dependencies: " + str(e))
-=======
     import tracking.conservation
 except ImportError as e:
     logger.warn( "Failed to import automatic tracking workflow (conservation tracking). For this workflow, see the installation"\
              "instructions on our website ilastik.org; check dependencies: " + str(e) )
->>>>>>> 01c90534
+try:
+    import mriVolumetry
+except ImportError as e:
+    logger.warn("Failed to import mri volumetry workflow; check dependencies: " + str(e))
 
 
 # Examples
