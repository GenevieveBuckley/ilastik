###############################################################################
#   ilastik: interactive learning and segmentation toolkit
#
#       Copyright (C) 2011-2014, the ilastik developers
#                                <team@ilastik.org>
#
# This program is free software; you can redistribute it and/or
# modify it under the terms of the GNU General Public License
# as published by the Free Software Foundation; either version 2
# of the License, or (at your option) any later version.
#
# In addition, as a special exception, the copyright holders of
# ilastik give you permission to combine ilastik with applets,
# workflows and plugins which are not covered under the GNU
# General Public License.
#
# See the LICENSE file for details. License information is also available
# on the ilastik web site at:
#          http://ilastik.org/license.html
###############################################################################
from functools import partial
import traceback as tb
import numpy
from lazyflow.graph import Operator, InputSlot, OutputSlot
from lazyflow.classifiers import TikTorchLazyflowClassifierFactory
from lazyflow.operators import (
    OpMultiArraySlicer2,
    OpValueCache,
    OpBlockedArrayCache,
    OpClassifierPredict,
    OpTrainClassifierBlocked,
)
from lazyflow.operators.tiktorchClassifierOperators import OpTikTorchTrainClassifierBlocked, OpTikTorchClassifierPredict
from ilastik.utility.operatorSubView import OperatorSubView
from ilastik.utility import OpMultiLaneWrapper

from ilastik.applets.pixelClassification.opPixelClassification import OpLabelPipeline, DatasetConstraintError
from ilastik.applets.serverConfiguration.opServerConfig import DEFAULT_LOCAL_SERVER_CONFIG

import logging

logger = logging.getLogger(__name__)


class OpNNClassification(Operator):
    """
    Top-level operator for pixel classification
    """

    name = "OpNNClassification"
    category = "Top-level"

    # Graph inputs
    InputImages = InputSlot(level=1)
    ServerConfig = InputSlot()
    NumClasses = InputSlot(optional=True)
    LabelInputs = InputSlot(optional=True, level=1)
    FreezePredictions = InputSlot(stype="bool", value=False, nonlane=True)
    ClassifierFactory = InputSlot(optional=True)
    Model = InputSlot(optional=True)
    TiktorchConfig = InputSlot()
    BinaryModel = InputSlot()
    BinaryModelState = InputSlot(value=b"")
    BinaryOptimizerState = InputSlot(value=b"")

    Classifier = OutputSlot()
    PredictionProbabilities = OutputSlot(
        level=1
    )  # Classification predictions (via feature cache for interactive speed)
    PredictionProbabilityChannels = OutputSlot(level=2)  # Classification predictions, enumerated by channel
    CachedPredictionProbabilities = OutputSlot(level=1)
    LabelImages = OutputSlot(level=1)
    NonzeroLabelBlocks = OutputSlot(level=1)

    Halo_Size = InputSlot(value=0)
    Batch_Size = InputSlot(value=1)

    # Gui only (not part of the pipeline)
    LabelNames = OutputSlot()
    LabelColors = OutputSlot()
    PmapColors = OutputSlot()

    def setupOutputs(self):
        self.LabelNames.meta.dtype = object
        self.LabelNames.meta.shape = (1,)
        self.LabelColors.meta.dtype = object
        self.LabelColors.meta.shape = (1,)
        self.PmapColors.meta.dtype = object
        self.PmapColors.meta.shape = (1,)

<<<<<<< HEAD
=======
        if  not (
            self.ServerConfig.ready()
            and self.TiktorchConfig.ready()
            and self.BinaryModel.ready()
        ):
            return

        tiktorch = None
        create_new_tiktorch = not self.ClassifierFactory.ready()
        has_srv_config = self.ServerConfig.ready()

        if create_new_tiktorch and has_srv_config:
            tiktorch = TikTorchLazyflowClassifierFactory(self.ServerConfig.value)
        elif not create_new_tiktorch:
            tiktorch = self.ClassifierFactory.value

>>>>>>> 49f221c8
        if (
            tiktorch
            and self.TiktorchConfig.ready()
            and self.BinaryModel.ready()
        ):
            # todo: Deserialize sequences as tuple of ints, not as numpy.ndarray
            # (which is a weird, implicit default in SerialDictSlot)
            # also note: converting form numpy.int32, etc to python's int
            def make_good(bad):
                good = bad
                if isinstance(bad, dict):
                    good = {}
                    for key, bad_value in bad.items():
                        good[key] = make_good(bad_value)
                elif isinstance(bad, numpy.integer):
                    good = int(bad)
                elif isinstance(bad, numpy.ndarray):
                    good = tuple(make_good(v) for v in bad)
                return good

            tiktorch_config = make_good(self.TiktorchConfig.value)

            model_state = self.BinaryModelState.value

            # TODO: why does it appear as ndarray
            if isinstance(model_state, numpy.ndarray):
                model_state = bytes(model_state[0])

            tiktorch.load_model(
                tiktorch_config,
                self.BinaryModel.value,
                model_state,
                self.BinaryOptimizerState.value,
            )
            try:
                projectManager = self._parent._shell.projectManager
                applet = self._parent._applets[2]
                assert applet.name == "NN Training"
                # restore labels  # todo: clean up this workaround for resetting the user label block shape
                top_group_name = applet.dataSerializers[0].topGroupName
                group_name = "LabelSets"
                label_serial_block_slot = [s for s in applet.dataSerializers[0].serialSlots if s.name == group_name][0]
                label_serial_block_slot.deserialize(projectManager.currentProjectFile[top_group_name])
            except:
                logger.debug("Could not restore labels after setting TikTorchLazyflowClassifierFactory.")

<<<<<<< HEAD
        if self.opBlockShape.BlockShapeInference.ready():
            self.opPredictionPipeline.BlockShape.connect(self.opBlockShape.BlockShapeInference)

=======
        if create_new_tiktorch and tiktorch:
            self.ClassifierFactory.setValue(tiktorch)
>>>>>>> 49f221c8

    def cleanUp(self):
        try:
            self.ClassifierFactory.value.launcher.shutdown()
        except Exception as e:
            logger.warning(e)

    def __init__(self, *args, **kwargs):
        """
        Instantiate all internal operators and connect them together.
        """
        super(OpNNClassification, self).__init__(*args, **kwargs)

        # Default values for some input slots
        self.FreezePredictions.setValue(True)
        self.LabelNames.setValue([])
        self.LabelColors.setValue([])
        self.PmapColors.setValue([])

        # SPECIAL connection: the LabelInputs slot doesn't get it's data
        # from the InputImages slot, but it's shape must match.
        self.LabelInputs.connect(self.InputImages)

        self.opBlockShape = OpMultiLaneWrapper(OpBlockShape, parent=self)
        self.opBlockShape.RawImage.connect(self.InputImages)
        self.opBlockShape.ClassifierFactory.connect(self.ClassifierFactory)

        # Hook up Labeling Pipeline
        self.opLabelPipeline = OpMultiLaneWrapper(OpLabelPipeline, parent=self, broadcastingSlotNames=["DeleteLabel"])
        self.opLabelPipeline.RawImage.connect(self.InputImages)
        self.opLabelPipeline.LabelInput.connect(self.LabelInputs)
        self.opLabelPipeline.DeleteLabel.setValue(-1)
        self.opLabelPipeline.BlockShape.connect(self.opBlockShape.BlockShapeTrain)
        self.LabelImages.connect(self.opLabelPipeline.Output)
        self.NonzeroLabelBlocks.connect(self.opLabelPipeline.nonzeroBlocks)

        # TRAINING OPERATOR
        self.opTrain = OpTikTorchTrainClassifierBlocked(parent=self)
        self.opTrain.ClassifierFactory.connect(self.ClassifierFactory)
        self.opTrain.Labels.connect(self.opLabelPipeline.Output)
        self.opTrain.Images.connect(self.InputImages)
        self.opTrain.nonzeroLabelBlocks.connect(self.opLabelPipeline.nonzeroBlocks)

        # CLASSIFIER CACHE
        # This cache stores exactly one object: the classifier itself.
        self.classifier_cache = OpValueCache(parent=self)
        self.classifier_cache.name = "OpNetworkClassification.classifier_cache"
        self.classifier_cache.inputs["Input"].connect(self.opTrain.outputs["Classifier"])
        self.classifier_cache.inputs["fixAtCurrent"].connect(self.FreezePredictions)
        self.Classifier.connect(self.classifier_cache.Output)

        # Hook up the prediction pipeline inputs
        self.opPredictionPipeline = OpMultiLaneWrapper(OpPredictionPipeline, parent=self)
        self.opPredictionPipeline.RawImage.connect(self.InputImages)
        self.opPredictionPipeline.Classifier.connect(self.classifier_cache.Output)
        self.opPredictionPipeline.NumClasses.connect(self.NumClasses)
        self.opPredictionPipeline.FreezePredictions.connect(self.FreezePredictions)


        self.PredictionProbabilities.connect(self.opPredictionPipeline.PredictionProbabilities)
        self.CachedPredictionProbabilities.connect(self.opPredictionPipeline.CachedPredictionProbabilities)
        self.PredictionProbabilityChannels.connect(self.opPredictionPipeline.PredictionProbabilityChannels)

        def _updateNumClasses(*args):
            """
            When the number of labels changes, we MUST make sure that the prediction image changes its shape (the number of channels).
            Since setupOutputs is not called for mere dirty notifications, but is called in response to setValue(),
            we use this function to call setValue().
            """
            numClasses = len(self.LabelNames.value)
            self.NumClasses.setValue(numClasses)
            self.opTrain.MaxLabel.setValue(numClasses)

        self.LabelNames.notifyDirty(_updateNumClasses)

        def inputResizeHandler(slot, oldsize, newsize):
            if newsize == 0:
                self.LabelImages.resize(0)
                self.NonzeroLabelBlocks.resize(0)
                self.PredictionProbabilities.resize(0)
                self.CachedPredictionProbabilities.resize(0)

        self.InputImages.notifyResized(inputResizeHandler)

        # Debug assertions: Check to make sure the non-wrapped operators stayed that way.
        assert self.opTrain.Images.operator == self.opTrain

        def handleNewInputImage(multislot, index, *args):
            def handleInputReady(slot):
                self._checkConstraints(index)
                self.setupCaches(multislot.index(slot))

            multislot[index].notifyReady(handleInputReady)

        self.InputImages.notifyInserted(handleNewInputImage)

        # All input multi-slots should be kept in sync
        # Output multi-slots will auto-sync via the graph
        multiInputs = [s for s in list(self.inputs.values()) if s.level >= 1]
        for s1 in multiInputs:
            for s2 in multiInputs:
                if s1 != s2:

                    def insertSlot(a, b, position, finalsize):
                        a.insertSlot(position, finalsize)

                    s1.notifyInserted(partial(insertSlot, s2))

                    def removeSlot(a, b, position, finalsize):
                        a.removeSlot(position, finalsize)

                    s1.notifyRemoved(partial(removeSlot, s2))

    def set_model_state(self, model_state: bytes, optimizer_state: bytes = b""):
        config = self.TiktorchConfig.value
        model = self.BinaryModel.value
        self.set_classifier(config, model, model_state, optimizer_state)

    def set_classifier(self, tiktorch_config: dict, model_file: bytes, model_state: bytes, optimizer_state: bytes):
        self.TiktorchConfig.disconnect()  # do not create TiktorchClassifierFactory with invalid intermediate settings
        #self.ClassifierFactory.disconnect()
        self.FreezePredictions.setValue(False)
        self.BinaryModel.setValue(model_file)
        self.BinaryModelState.setValue(model_state)
        self.BinaryOptimizerState.setValue(optimizer_state)
        # now all non-server settings are up to date...
        self.TiktorchConfig.setValue(tiktorch_config)  # ...setupOutputs can initialize a tiktorchClassifierFactory

    def update_config(self, partial_config: dict):
        self.ClassifierFactory.meta.hparams = partial_config

        def _send_hparams(slot):
            classifierFactory = self.ClassifierFactory[:].wait()[0]
            classifierFactory.update_config(self.ClassifierFactory.meta.hparams)

        if not self.ClassifierFactory.ready():
            self.ClassifierFactory.notifyReady(_send_hparams)
        else:
            classifierFactory = self.ClassifierFactory[:].wait()[0]
            classifierFactory.update_config(partial_config)

    def setupCaches(self, imageIndex):
        numImages = len(self.InputImages)
        inputSlot = self.InputImages[imageIndex]

        self.LabelInputs.resize(numImages)

        # Special case: We have to set up the shape of our label *input* according to our image input shape
        shapeList = list(self.InputImages[imageIndex].meta.shape)
        try:
            channelIndex = self.InputImages[imageIndex].meta.axistags.index("c")
            shapeList[channelIndex] = 1
        except:
            pass
        self.LabelInputs[imageIndex].meta.shape = tuple(shapeList)
        self.LabelInputs[imageIndex].meta.axistags = inputSlot.meta.axistags

    def _checkConstraints(self, laneIndex):
        """
        Ensure that all input images have the same number of channels.
        """
        if not self.InputImages[laneIndex].ready():
            return

        thisLaneTaggedShape = self.InputImages[laneIndex].meta.getTaggedShape()

        # Find a different lane and use it for comparison
        validShape = thisLaneTaggedShape
        for i, slot in enumerate(self.InputImages):
            if slot.ready() and i != laneIndex:
                validShape = slot.meta.getTaggedShape()
                break

        if "t" in thisLaneTaggedShape:
            del thisLaneTaggedShape["t"]
        if "t" in validShape:
            del validShape["t"]

        if validShape["c"] != thisLaneTaggedShape["c"]:
            raise DatasetConstraintError(
                "Pixel Classification with CNNs",
                "All input images must have the same number of channels.  "
                "Your new image has {} channel(s), but your other images have {} channel(s).".format(
                    thisLaneTaggedShape["c"], validShape["c"]
                ),
            )

        if len(validShape) != len(thisLaneTaggedShape):
            raise DatasetConstraintError(
                "Pixel Classification with CNNs",
                "All input images must have the same dimensionality.  "
                "Your new image has {} dimensions (including channel), but your other images have {} dimensions.".format(
                    len(thisLaneTaggedShape), len(validShape)
                ),
            )

    def setInSlot(self, slot, subindex, roi, value):
        # Nothing to do here: All inputs that support __setitem__
        #   are directly connected to internal operators.
        pass

    def propagateDirty(self, slot, subindex, roi):
        # Nothing to do here: All outputs are directly connected to
        #  internal operators that handle their own dirty propagation.
        self.PredictionProbabilityChannels.setDirty(slice(None))

    def addLane(self, laneIndex):
        numLanes = len(self.InputImages)
        assert numLanes == laneIndex, f"Image lanes must be appended. {numLanes}, {laneIndex})"
        self.InputImages.resize(numLanes + 1)

    def removeLane(self, laneIndex, finalLength):
        self.InputImages.removeSlot(laneIndex, finalLength)

    def getLane(self, laneIndex):
        return OperatorSubView(self, laneIndex)

    def importLabels(self, laneIndex, slot):
        # Load the data into the cache
        new_max = self.getLane(laneIndex).opLabelPipeline.opLabelArray.ingestData(slot)

        # Add to the list of label names if there's a new max label
        old_names = self.LabelNames.value
        old_max = len(old_names)
        if new_max > old_max:
            new_names = old_names + ["Label {}".format(x) for x in range(old_max + 1, new_max + 1)]
            self.LabelNames.setValue(new_names)

            # Make some default colors, too
            # FIXME: take the colors from default16_new
            from volumina import colortables

            default_colors = colortables.default16_new

            label_colors = self.LabelColors.value
            pmap_colors = self.PmapColors.value

            self.LabelColors.setValue(label_colors + default_colors[old_max:new_max])
            self.PmapColors.setValue(pmap_colors + default_colors[old_max:new_max])

    def mergeLabels(self, from_label, into_label):
        for laneIndex in range(len(self.InputImages)):
            self.getLane(laneIndex).opLabelPipeline.opLabelArray.mergeLabels(from_label, into_label)

    def clearLabel(self, label_value):
        for laneIndex in range(len(self.InputImages)):
            self.getLane(laneIndex).opLabelPipeline.opLabelArray.clearLabel(label_value)


class OpBlockShape(Operator):
    RawImage = InputSlot()
    ClassifierFactory = InputSlot()

    BlockShapeTrain = OutputSlot()
    BlockShapeInference = OutputSlot()

    def __init__(self, *args, **kwargs):
        super(OpBlockShape, self).__init__(*args, **kwargs)

    def setupOutputs(self):
        self.BlockShapeTrain.setValue(self.setup_train())
        self.BlockShapeInference.setValue(self.setup_inference())

    def setup_train(self):
        training_shape = self.ClassifierFactory.value.training_shape
        blockDims = dict(zip("tczyx", training_shape))
        blockDims["c"] = 9999  # always request all channels
        axisOrder = self.RawImage.meta.getAxisKeys()
        ret = tuple(blockDims[a] for a in axisOrder)
        logger.debug(
            "got training shape %s and axisorder %s => Set BlockShapeTrain to %s", training_shape, axisOrder, ret
        )
        return ret

    def setup_inference(self):
        valid_tczyx_shapes = self.ClassifierFactory.value.valid_shapes
        shrinkage = self.ClassifierFactory.value.shrinkage
        shrunk_valid_tczyx_shapes = [numpy.array(shape) - numpy.array(shrinkage) for shape in valid_tczyx_shapes]
        largest_valid_shape = shrunk_valid_tczyx_shapes[-1]

        blockDims = dict(zip("tczyx", largest_valid_shape))
        blockDims["c"] = 9999  # always request all channels
        axisOrder = self.RawImage.meta.getAxisKeys()
        ret = tuple(blockDims[a] for a in axisOrder)
        logger.debug(
            "got largest valid shape %s and axis order %s => Set BlockShapeInference to %s",
            largest_valid_shape,
            axisOrder,
            ret,
        )
        return ret

    def execute(self, slot, subindex, roi, result):
        pass

    def propagateDirty(self, slot, subindex, roi):
        self.BlockShapeTrain.setDirty()
        self.BlockShapeInference.setDirty()


class OpPredictionPipeline(Operator):
    RawImage = InputSlot()
    Classifier = InputSlot()
    NumClasses = InputSlot()
    FreezePredictions = InputSlot()
    BlockShape = InputSlot()

    PredictionProbabilities = OutputSlot()
    CachedPredictionProbabilities = OutputSlot()
    PredictionProbabilityChannels = OutputSlot(level=1)

    def __init__(self, *args, **kwargs):
        super(OpPredictionPipeline, self).__init__(*args, **kwargs)

        self.cacheless_predict = OpTikTorchClassifierPredict(parent=self)
        self.cacheless_predict.name = "OpClassifierPredict (Cacheless Path)"
        self.cacheless_predict.Classifier.connect(self.Classifier)
        self.cacheless_predict.Image.connect(self.RawImage)  # <--- Not from cache
        self.cacheless_predict.LabelsCount.connect(self.NumClasses)

        self.predict = OpTikTorchClassifierPredict(parent=self)
        self.predict.name = "OpClassifierPredict"
        self.predict.Classifier.connect(self.Classifier)
        self.predict.Image.connect(self.RawImage)
        self.predict.LabelsCount.connect(self.NumClasses)
        self.predict.BlockShape.connect(self.BlockShape)
        self.PredictionProbabilities.connect(self.predict.PMaps)

        self.prediction_cache = OpBlockedArrayCache(parent=self)
        self.prediction_cache.name = "BlockedArrayCache"
        self.prediction_cache.inputs["fixAtCurrent"].connect(self.FreezePredictions)
        self.prediction_cache.BlockShape.connect(self.BlockShape)
        self.prediction_cache.inputs["Input"].connect(self.predict.PMaps)
        self.CachedPredictionProbabilities.connect(self.prediction_cache.Output)

        self.opPredictionSlicer = OpMultiArraySlicer2(parent=self)
        self.opPredictionSlicer.name = "opPredictionSlicer"
        self.opPredictionSlicer.Input.connect(self.prediction_cache.Output)
        self.opPredictionSlicer.AxisFlag.setValue("c")
        self.PredictionProbabilityChannels.connect(self.opPredictionSlicer.Slices)


    def execute(self, slot, subindex, roi, result):
        assert False, "Shouldn't get here.  Output is assigned a value in setupOutputs()"

    def propagateDirty(self, slot, subindex, roi):
        # Our output changes when the input changed shape, not when it becomes dirty.
        pass<|MERGE_RESOLUTION|>--- conflicted
+++ resolved
@@ -88,9 +88,7 @@
         self.PmapColors.meta.dtype = object
         self.PmapColors.meta.shape = (1,)
 
-<<<<<<< HEAD
-=======
-        if  not (
+        if not (
             self.ServerConfig.ready()
             and self.TiktorchConfig.ready()
             and self.BinaryModel.ready()
@@ -106,7 +104,6 @@
         elif not create_new_tiktorch:
             tiktorch = self.ClassifierFactory.value
 
->>>>>>> 49f221c8
         if (
             tiktorch
             and self.TiktorchConfig.ready()
@@ -153,14 +150,11 @@
             except:
                 logger.debug("Could not restore labels after setting TikTorchLazyflowClassifierFactory.")
 
-<<<<<<< HEAD
         if self.opBlockShape.BlockShapeInference.ready():
             self.opPredictionPipeline.BlockShape.connect(self.opBlockShape.BlockShapeInference)
 
-=======
         if create_new_tiktorch and tiktorch:
             self.ClassifierFactory.setValue(tiktorch)
->>>>>>> 49f221c8
 
     def cleanUp(self):
         try:
