###############################################################################
#   ilastik: interactive learning and segmentation toolkit
#
#       Copyright (C) 2011-2014, the ilastik developers
#                                <team@ilastik.org>
#
# This program is free software; you can redistribute it and/or
# modify it under the terms of the GNU General Public License
# as published by the Free Software Foundation; either version 2
# of the License, or (at your option) any later version.
#
# In addition, as a special exception, the copyright holders of
# ilastik give you permission to combine ilastik with applets,
# workflows and plugins which are not covered under the GNU
# General Public License.
#
# See the LICENSE file for details. License information is also available
# on the ilastik web site at:
# 		   http://ilastik.org/license.html
###############################################################################
from lazyflow.graph import Operator, InputSlot, OutputSlot
from lazyflow.operators import OpCompressedUserLabelArray
from ilastik.utility.operatorSubView import OperatorSubView
from ilastik.utility import OpMultiLaneWrapper


class OpLabelingTopLevel(Operator):
    """
    Top-level operator for the labelingApplet base class.
    Provides all the slots needed by the labeling GUI, but any operator that provides the necessary slots can also be used with the LabelingGui.
    """

    name = "OpLabelingTopLevel"

    # Input slots
    InputImages = InputSlot(level=1)  #: Original input data.
    LabelInputs = InputSlot(level=1)  #: Input for providing label data from an external source

    LabelEraserValue = InputSlot(
        value=255
    )  #: The label value that signifies the 'eraser', i.e. voxels to clear labels from
    LabelDelete = (
        InputSlot()
    )  #: When this input is set to a value, all labels of that value are deleted from the operator's data.

    # Output slots
    LabelImages = OutputSlot(level=1)  #: Stored labels from the user
    NonzeroLabelBlocks = OutputSlot(level=1)  #: A list if slices that contain non-zero label values

    LabelNames = OutputSlot()
    LabelColors = OutputSlot()

    def __init__(self, blockDims=None, *args, **kwargs):
        super(OpLabelingTopLevel, self).__init__(*args, **kwargs)

        # Use a wrapper to create a labeling operator for each image lane
        self.opLabelLane = OpMultiLaneWrapper(
            OpLabelingSingleLane, operator_kwargs={"blockDims": blockDims}, parent=self
        )

        # Special connection: Label Input must get its metadata (shape, axistags) from the main input image.
        self.LabelInputs.connect(self.InputImages)

        # Connect external inputs -> internal inputs
        self.opLabelLane.InputImage.connect(self.InputImages)
        self.opLabelLane.LabelInput.connect(self.LabelInputs)
        self.opLabelLane.LabelEraserValue.connect(self.LabelEraserValue)
        self.opLabelLane.LabelDelete.connect(self.LabelDelete)

        # Initialize the delete input to -1, which means "no label".
        # Now changing this input to a positive value will cause label deletions.
        # (The deleteLabel input is monitored for changes.)
        self.LabelDelete.setValue(-1)

        # Connect internal outputs -> external outputs
        self.LabelImages.connect(self.opLabelLane.LabelImage)
        self.NonzeroLabelBlocks.connect(self.opLabelLane.NonzeroLabelBlocks)

        self.LabelColors.setValue([])
        self.LabelNames.setValue([])

    def propagateDirty(self, slot, subindex, roi):
        # Nothing to do here: All outputs are directly connected to
        #  internal operators that handle their own dirty propagation.
        pass

    def setInSlot(self, slot, subindex, roi, value):
        # Nothing to do here: All inputs that support __setitem__
        #   are directly connected to internal operators.
        pass

    def setupOutputs(self):
        self.LabelNames.meta.dtype = object
        self.LabelNames.meta.shape = (1,)
        self.LabelColors.meta.dtype = object
        self.LabelColors.meta.shape = (1,)

    ###
    # MultiLaneOperatorABC
    ###

    def addLane(self, laneIndex):
        """
        Add an image lane.
        """
        numLanes = len(self.InputImages)
        assert laneIndex == numLanes, "Lanes must be appended"

        # Just resize one of our multi-inputs.
        # The others will resize automatically
        self.InputImages.resize(numLanes + 1)

    def removeLane(self, laneIndex, finalLength):
        """
        Remove an image lane.
        """
        numLanes = len(self.InputImages)
        self.InputImages.removeSlot(laneIndex, numLanes - 1)

    def getLane(self, laneIndex):
        return OperatorSubView(self, laneIndex)


class OpLabelingSingleLane(Operator):
    """
    This is a single-lane operator that can be used with the labeling applet gui.
    It is basically a wrapper around the ``OpCompressedUserLabelArray`` (lazyflow),
    with the 'shape' and 'blockshape' input slots taken care of for you.
    """

    name = "OpLabelingSingleLane"

    # Input slots
    InputImage = InputSlot()  #: Original input data.
    LabelInput = InputSlot(optional=True)  #: Input for providing label data from an external source

    LabelEraserValue = InputSlot(
        value=255
    )  #: The label value that signifies the 'eraser', i.e. voxels to clear labels from
    LabelDelete = InputSlot(
        value=-1
    )  #: When this input is set to a value, all labels of that value are deleted from the operator's data.

    # Output slots
    LabelImage = OutputSlot()  #: Stored labels from the user
    NonzeroLabelBlocks = OutputSlot()  #: A list if slices that contain non-zero label values

    # These are used in the single-lane case.
    # When using the multi-lane operator (above),
    #  its LabelNames and LabelColors slots are used instead.
    LabelNames = OutputSlot()
    LabelColors = OutputSlot()

    def __init__(self, blockDims=None, *args, **kwargs):
        """
        Instantiate all internal operators and connect them together.
        """
        super(OpLabelingSingleLane, self).__init__(*args, **kwargs)

        # Configuration options
        if blockDims is None:
            blockDims = {"t": 1, "x": 100, "y": 100, "z": 100, "c": 1}
        assert isinstance(blockDims, dict)
        self._blockDims = blockDims

        # Create internal operator
        self.opLabelArray = OpCompressedUserLabelArray(parent=self)
        self.opLabelArray.Input.connect(self.LabelInput)
        self.opLabelArray.eraser.connect(self.LabelEraserValue)
        self.opLabelArray.deleteLabel.connect(self.LabelDelete)

        # Connect our internal outputs to our external outputs
        self.LabelImage.connect(self.opLabelArray.Output)
        self.NonzeroLabelBlocks.connect(self.opLabelArray.nonzeroBlocks)

        self.LabelNames.setValue([])
        self.LabelColors.setValue([])

    def setupOutputs(self):
        self.LabelNames.meta.dtype = object
        self.LabelNames.meta.shape = (1,)
        self.LabelColors.meta.dtype = object
        self.LabelColors.meta.shape = (1,)
        self.setupCache(self._blockDims)

    def setupCache(self, blockDims):
        # Set the blockshapes for each input image separately, depending on which axistags it has.
        axisOrder = [tag.key for tag in self.InputImage.meta.axistags]

        ## Label Array blocks
<<<<<<< HEAD
        blockShape = tuple( blockDims[k] for k in axisOrder )
=======
        blockShape = tuple(blockDims[k] for k in axisOrder)
>>>>>>> eccc62cb
        self.opLabelArray.blockShape.setValue(blockShape)

    def cleanUp(self):
        self.LabelInput.disconnect()
        super(OpLabelingSingleLane, self).cleanUp()

    def propagateDirty(self, slot, subindex, roi):
        # Nothing to do here: All outputs are directly connected to
        #  internal operators that handle their own dirty propagation.
        pass

    def setInSlot(self, slot, subindex, roi, value):
        # Nothing to do here: All inputs that support __setitem__
        #   are directly connected to internal operators.
        pass<|MERGE_RESOLUTION|>--- conflicted
+++ resolved
@@ -188,11 +188,7 @@
         axisOrder = [tag.key for tag in self.InputImage.meta.axistags]
 
         ## Label Array blocks
-<<<<<<< HEAD
-        blockShape = tuple( blockDims[k] for k in axisOrder )
-=======
         blockShape = tuple(blockDims[k] for k in axisOrder)
->>>>>>> eccc62cb
         self.opLabelArray.blockShape.setValue(blockShape)
 
     def cleanUp(self):
