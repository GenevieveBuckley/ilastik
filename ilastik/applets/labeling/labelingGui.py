# This program is free software; you can redistribute it and/or
# modify it under the terms of the GNU General Public License
# as published by the Free Software Foundation; either version 2
# of the License, or (at your option) any later version.
#
# This program is distributed in the hope that it will be useful,
# but WITHOUT ANY WARRANTY; without even the implied warranty of
# MERCHANTABILITY or FITNESS FOR A PARTICULAR PURPOSE. See the
# GNU General Public License for more details.
#
# You should have received a copy of the GNU General Public License
# along with this program; if not, write to the Free Software Foundation,
# Inc., 51 Franklin Street, Fifth Floor, Boston, MA 02110-1301, USA.
#
# Copyright 2011-2014, the ilastik developers

# Built-in
import os
import re
import logging
import itertools
from functools import partial

# Third-party
import numpy
from PyQt4 import uic
from PyQt4.QtCore import Qt
from PyQt4.QtGui import QIcon, QColor, QShortcut, QKeySequence, QApplication

# HCI
from volumina.api import LazyflowSinkSource, ColortableLayer
from volumina.utility import ShortcutManager, PreferencesManager
from ilastik.shell.gui.iconMgr import ilastikIcons
from ilastik.widgets.labelListView import Label
from ilastik.widgets.labelListModel import LabelListModel

# ilastik
from ilastik.utility import bind 
from ilastik.utility.gui import ThunkEventHandler, threadRouted
from ilastik.applets.layerViewer.layerViewerGui import LayerViewerGui

# Loggers
logger = logging.getLogger(__name__)

#===----------------------------------------------------------------------------------------------------------------===

class Tool():
    """Enumerate the types of toolbar buttons."""
    Navigation = 0 # Arrow
    Paint      = 1
    Erase      = 2
    Threshold  = 3

class LabelingGui(LayerViewerGui):
    """
    Provides all the functionality of a simple layerviewer
    applet with the added functionality of labeling.
    """
    ###########################################
    ### AppletGuiInterface Concrete Methods ###
    ###########################################

    def centralWidget( self ):
        return self

    def appletDrawer(self):
        return self._labelControlUi

    def stopAndCleanUp(self):
        super(LabelingGui, self).stopAndCleanUp()

        for fn in self.__cleanup_fns:
            fn()

    ###########################################
    ###########################################

    @property
    def minLabelNumber(self):
        return self._minLabelNumber
    @minLabelNumber.setter
    def minLabelNumber(self, n):
        self._minLabelNumer = n
        while self._labelControlUi.labelListModel.rowCount() < n:
            self._addNewLabel()
    @property
    def maxLabelNumber(self):
        return self._maxLabelNumber
    @maxLabelNumber.setter
    def maxLabelNumber(self, n):
        self._maxLabelNumber = n
        while self._labelControlUi.labelListModel.rowCount() < n:
            self._removeLastLabel()

    @property
    def labelingDrawerUi(self):
        return self._labelControlUi

    @property
    def labelListData(self):
        return self._labelControlUi.labelListModel

    def selectLabel(self, labelIndex):
        """Programmatically select the given labelIndex, which start from 0.
           Equivalent to clicking on the (labelIndex+1)'th position in the label widget."""
        self._labelControlUi.labelListModel.select(labelIndex)

    class LabelingSlots(object):
        """
        This class serves as the parameter for the LabelingGui constructor.
        It provides the slots that the labeling GUI uses to source labels to the display and sink labels from the
        user's mouse clicks.
        """
        def __init__(self):
            # Slot to insert elements onto
            self.labelInput = None # labelInput.setInSlot(xxx)
            # Slot to read elements from
            self.labelOutput = None # labelOutput.get(roi)
            # Slot that determines which label value corresponds to erased values
            self.labelEraserValue = None # labelEraserValue.setValue(xxx)
            # Slot that is used to request wholesale label deletion
            self.labelDelete = None # labelDelete.setValue(xxx)
            # Slot that gives a list of label names
            self.labelNames = None # labelNames.value

            # Slot to specify which images the user is allowed to label.
            self.labelsAllowed = None # labelsAllowed.value == True

    def __init__(self, parentApplet, labelingSlots, topLevelOperatorView, drawerUiPath=None, rawInputSlot=None, crosshair=True):
        """
        Constructor.

        :param labelingSlots: Provides the slots needed for sourcing/sinking label data.  See LabelingGui.LabelingSlots
                              class source for details.
        :param topLevelOperatorView: is provided to the LayerViewerGui (the base class)
        :param drawerUiPath: can be given if you provide an extended drawer UI file.  Otherwise a default one is used.
        :param rawInputSlot: Data from the rawInputSlot parameter will be displayed directly underneath the elements
                             (if provided).
        """

        # Do have have all the slots we need?
        assert isinstance(labelingSlots, LabelingGui.LabelingSlots)
        assert labelingSlots.labelInput is not None, "Missing a required slot."
        assert labelingSlots.labelOutput is not None, "Missing a required slot."
        assert labelingSlots.labelEraserValue is not None, "Missing a required slot."
        assert labelingSlots.labelDelete is not None, "Missing a required slot."
        assert labelingSlots.labelNames is not None, "Missing a required slot."
        assert labelingSlots.labelsAllowed is not None, "Missing a required slot."

        self.__cleanup_fns = []

        self._labelingSlots = labelingSlots
        self._minLabelNumber = 0
        self._maxLabelNumber = 99 #100 or 255 is reserved for eraser

        self._rawInputSlot = rawInputSlot

        self._labelingSlots.labelNames.notifyDirty( bind(self._updateLabelList) )
        self.__cleanup_fns.append( partial( self._labelingSlots.labelNames.unregisterDirty, bind(self._updateLabelList) ) )
        
        self._colorTable16 = self._createDefault16ColorColorTable()
        self._programmaticallyRemovingLabels = False

        if drawerUiPath is None:
            # Default ui file
            drawerUiPath = os.path.split(__file__)[0] + '/labelingDrawer.ui'
        self._initLabelUic(drawerUiPath)

        # Init base class
        super(LabelingGui, self).__init__(parentApplet,
                                          topLevelOperatorView,
                                          [labelingSlots.labelInput, labelingSlots.labelOutput],
                                          crosshair=crosshair)

        self.__initShortcuts()
        self._labelingSlots.labelEraserValue.setValue(self.editor.brushingModel.erasingNumber)

        # Register for thunk events (easy UI calls from non-GUI threads)
        self.thunkEventHandler = ThunkEventHandler(self)
        self._changeInteractionMode(Tool.Navigation)

    def _initLabelUic(self, drawerUiPath):
        _labelControlUi = uic.loadUi(drawerUiPath)

        # We own the applet bar ui
        self._labelControlUi = _labelControlUi

        # Initialize the label list model
        model = LabelListModel()
        _labelControlUi.labelListView.setModel(model)
        _labelControlUi.labelListModel=model
        _labelControlUi.labelListModel.rowsRemoved.connect(self._onLabelRemoved)
        _labelControlUi.labelListModel.elementSelected.connect(self._onLabelSelected)

        # Connect Applet GUI to our event handlers
        if hasattr(_labelControlUi, "AddLabelButton"):
            _labelControlUi.AddLabelButton.setIcon( QIcon(ilastikIcons.AddSel) )
            _labelControlUi.AddLabelButton.clicked.connect( bind(self._addNewLabel) )
        _labelControlUi.labelListModel.dataChanged.connect(self.onLabelListDataChanged)

        # Initialize the arrow tool button with an icon and handler
        iconPath = os.path.split(__file__)[0] + "/icons/arrow.png"
        arrowIcon = QIcon(iconPath)
        _labelControlUi.arrowToolButton.setIcon(arrowIcon)
        _labelControlUi.arrowToolButton.setCheckable(True)
        _labelControlUi.arrowToolButton.clicked.connect( lambda checked: self._handleToolButtonClicked(checked, Tool.Navigation) )

        # Initialize the paint tool button with an icon and handler
        paintBrushIconPath = os.path.split(__file__)[0] + "/icons/paintbrush.png"
        paintBrushIcon = QIcon(paintBrushIconPath)
        _labelControlUi.paintToolButton.setIcon(paintBrushIcon)
        _labelControlUi.paintToolButton.setCheckable(True)
        _labelControlUi.paintToolButton.clicked.connect( lambda checked: self._handleToolButtonClicked(checked, Tool.Paint) )

        # Initialize the erase tool button with an icon and handler
        eraserIconPath = os.path.split(__file__)[0] + "/icons/eraser.png"
        eraserIcon = QIcon(eraserIconPath)
        _labelControlUi.eraserToolButton.setIcon(eraserIcon)
        _labelControlUi.eraserToolButton.setCheckable(True)
        _labelControlUi.eraserToolButton.clicked.connect( lambda checked: self._handleToolButtonClicked(checked, Tool.Erase) )

        # Initialize the thresholding tool
<<<<<<< HEAD
        thresholdIconPath = os.path.split(__file__)[0] + "/icons/threshold.png"
        thresholdIcon = QIcon(thresholdIconPath)
        _labelControlUi.thresToolButton.setIcon(thresholdIcon)
        _labelControlUi.thresToolButton.setCheckable(True)
        _labelControlUi.thresToolButton.clicked.connect( lambda checked: self._handleToolButtonClicked(checked, Tool.Threshold) )


        # This maps tool types to the buttons that enable them
        self.toolButtons = { Tool.Navigation : _labelControlUi.arrowToolButton,
                             Tool.Paint      : _labelControlUi.paintToolButton,
                             Tool.Erase      : _labelControlUi.eraserToolButton,
                             Tool.Threshold  : _labelControlUi.thresToolButton}
=======
        if hasattr(_labelControlUi, "thresToolButton"):
            thresholdIconPath = os.path.split(__file__)[0] \
              + "/icons/threshold.png"
            thresholdIcon = QIcon(thresholdIconPath)
            _labelControlUi.thresToolButton.setIcon(thresholdIcon)
            _labelControlUi.thresToolButton.setCheckable(True)
            _labelControlUi.thresToolButton.clicked.connect( lambda checked: self._handleToolButtonClicked(checked, Tool.Threshold) )

>>>>>>> 369a52fa

        # This maps tool types to the buttons that enable them
        if hasattr(_labelControlUi, "thresToolButton"):
            self.toolButtons = { Tool.Navigation : _labelControlUi.arrowToolButton,
                                 Tool.Paint      : _labelControlUi.paintToolButton,
                                 Tool.Erase      : _labelControlUi.eraserToolButton,
                                 Tool.Threshold  : _labelControlUi.thresToolButton}
        else:
            self.toolButtons = { Tool.Navigation : _labelControlUi.arrowToolButton,
                                 Tool.Paint      : _labelControlUi.paintToolButton,
                                 Tool.Erase      : _labelControlUi.eraserToolButton}
            
        self.brushSizes = [ 1, 3, 5, 7, 11, 23, 31, 61 ]

        for size in self.brushSizes:
            _labelControlUi.brushSizeComboBox.addItem( str(size) )

        _labelControlUi.brushSizeComboBox.currentIndexChanged.connect(self._onBrushSizeChange)

        self.paintBrushSizeIndex = PreferencesManager().get( 'labeling', 'paint brush size', default=0 )
        self.eraserSizeIndex = PreferencesManager().get( 'labeling', 'eraser brush size', default=4 )

    def onLabelListDataChanged(self, topLeft, bottomRight):
        """Handle changes to the label list selections."""
        firstRow = topLeft.row()
        lastRow  = bottomRight.row()

        firstCol = topLeft.column()
        lastCol  = bottomRight.column()

        # We only care about the color column
        if firstCol <= 0 <= lastCol:
            assert(firstRow == lastRow) # Only one data item changes at a time

            #in this case, the actual data (for example color) has changed
            color = self._labelControlUi.labelListModel[firstRow].brushColor()
            self._colorTable16[firstRow+1] = color.rgba()
            self.editor.brushingModel.setBrushColor(color)

            # Update the label layer colortable to match the list entry
            labellayer = self._getLabelLayer()
            if labellayer is not None:
                labellayer.colorTable = self._colorTable16

    def __initShortcuts(self):
        mgr = ShortcutManager()
        ActionInfo = ShortcutManager.ActionInfo
        shortcutGroupName = "Labeling"

        if hasattr(self.labelingDrawerUi, "AddLabelButton"):

            mgr.register("a", ActionInfo( shortcutGroupName,
                                          "New Label",
                                          "Add New Label Class",
                                          self.labelingDrawerUi.AddLabelButton.click,
                                          self.labelingDrawerUi.AddLabelButton,
                                          self.labelingDrawerUi.AddLabelButton ) )

        mgr.register( "n", ActionInfo( shortcutGroupName,
                                       "Navigation Cursor",
                                       "Navigation Cursor",
                                       self.labelingDrawerUi.arrowToolButton.click,
                                       self.labelingDrawerUi.arrowToolButton,
                                       self.labelingDrawerUi.arrowToolButton ) )

        mgr.register( "b", ActionInfo( shortcutGroupName,
                                       "Brush Cursor",
                                       "Brush Cursor",
                                       self.labelingDrawerUi.paintToolButton.click,
                                       self.labelingDrawerUi.paintToolButton,
                                       self.labelingDrawerUi.paintToolButton ) )

        mgr.register( "e", ActionInfo( shortcutGroupName,
                                       "Eraser Cursor",
                                       "Eraser Cursor",
                                       self.labelingDrawerUi.eraserToolButton.click,
                                       self.labelingDrawerUi.eraserToolButton,
                                       self.labelingDrawerUi.eraserToolButton ) )
<<<<<<< HEAD
        
        mgr.register( "t", ActionInfo( shortcutGroupName,
                                       "Thresholding",
                                       "Thresholding",
                                       self.labelingDrawerUi.thresToolButton.click,
                                       self.labelingDrawerUi.thresToolButton,
                                       self.labelingDrawerUi.thresToolButton ) )
=======
        if hasattr(self.labelingDrawerUi, "thresToolButton"):
            mgr.register( "t", ActionInfo( shortcutGroupName,
                                           "Thresholding",
                                           "Thresholding",
                                           self.labelingDrawerUi.thresToolButton.click,
                                           self.labelingDrawerUi.thresToolButton,
                                           self.labelingDrawerUi.thresToolButton ) )
        
>>>>>>> 369a52fa

        self._labelShortcuts = []

    def _updateLabelShortcuts(self):
        numShortcuts = len(self._labelShortcuts)
        numRows = len(self._labelControlUi.labelListModel)

        mgr = ShortcutManager()
        ActionInfo = ShortcutManager.ActionInfo
        # Add any shortcuts we don't have yet.
        for i in range(numShortcuts,numRows):
            toolTipObject = LabelListModel.EntryToolTipAdapter(self._labelControlUi.labelListModel, i)
            action_info = ActionInfo( "Labeling", 
                                      "Select Label {}".format(i+1),
                                      "Select Label {}".format(i+1),
                                      partial(self._labelControlUi.labelListView.selectRow, i),
                                      self._labelControlUi.labelListView,
                                      toolTipObject )
            mgr.register( str(i+1), action_info )
            self._labelShortcuts.append( action_info )

        # Make sure that all shortcuts have an appropriate description
        for i in range(numRows):
            action_info = self._labelShortcuts[i]
            description = "Select " + self._labelControlUi.labelListModel[i].name
            new_action_info = mgr.update_description(action_info, description)
            self._labelShortcuts[i] = new_action_info

    def hideEvent(self, event):
        """
        QT event handler.
        The user has selected another applet or is closing the whole app.
        Save all preferences.
        """
        with PreferencesManager() as prefsMgr:
            prefsMgr.set('labeling', 'paint brush size', self.paintBrushSizeIndex)
            prefsMgr.set('labeling', 'eraser brush size', self.eraserSizeIndex)
        super(LabelingGui, self).hideEvent(event)

    def _handleToolButtonClicked(self, checked, toolId):
        """
        Called when the user clicks any of the "tool" buttons in the label applet bar GUI.
        """
        if not checked:
            # Users can only *switch between* tools, not turn them off.
            # If they try to turn a button off, re-select it automatically.
            self.toolButtons[toolId].setChecked(True)
        else:
            # If the user is checking a new button
            self._changeInteractionMode( toolId )

    @threadRouted
    def _changeInteractionMode( self, toolId ):
        """
        Implement the GUI's response to the user selecting a new tool.
        """
        # Uncheck all the other buttons
        for tool, button in self.toolButtons.items():
            if tool != toolId:
                button.setChecked(False)

        # If we have no editor, we can't do anything yet
        if self.editor is None:
            return

        # The volume editor expects one of two specific names
        modeNames = { Tool.Navigation   : "navigation",
                      Tool.Paint        : "brushing",
                      Tool.Erase        : "brushing" ,
                      Tool.Threshold    : "thresholding"}

        # If the user can't label this image, disable the button and say why its disabled
        labelsAllowed = False

        labelsAllowedSlot = self._labelingSlots.labelsAllowed
        if labelsAllowedSlot.ready():
            labelsAllowed = labelsAllowedSlot.value

            if hasattr(self._labelControlUi, "AddLabelButton"):
                if not labelsAllowed or self._labelControlUi.labelListModel.rowCount() == self.maxLabelNumber:
                    self._labelControlUi.AddLabelButton.setEnabled(False)
                if labelsAllowed:
                    self._labelControlUi.AddLabelButton.setText("Add Label")
                else:
                    self._labelControlUi.AddLabelButton.setText("(Labeling Not Allowed)")

        e = labelsAllowed & (self._labelControlUi.labelListModel.rowCount() > 0)
        self._gui_enableLabeling(e)
        
        if labelsAllowed:
            # Update the applet bar caption
            if toolId == Tool.Navigation:
                # update GUI 
                self._gui_setNavigation()
                
            elif toolId == Tool.Paint:
                # If necessary, tell the brushing model to stop erasing
                if self.editor.brushingModel.erasing:
                    self.editor.brushingModel.disableErasing()
                # Set the brushing size
                brushSize = self.brushSizes[self.paintBrushSizeIndex]
                self.editor.brushingModel.setBrushSize(brushSize)
                # update GUI 
                self._gui_setBrushing()

            elif toolId == Tool.Erase:
                # If necessary, tell the brushing model to start erasing
                if not self.editor.brushingModel.erasing:
                    self.editor.brushingModel.setErasing()
                # Set the brushing size
                eraserSize = self.brushSizes[self.eraserSizeIndex]
                self.editor.brushingModel.setBrushSize(eraserSize)
                # update GUI 
                self._gui_setErasing()
            elif toolId == Tool.Threshold:
                self._gui_setThresholding()

        self.editor.setInteractionMode( modeNames[toolId] )
        self._toolId = toolId
        
    def _gui_setThresholding(self):
        self._labelControlUi.brushSizeComboBox.setEnabled(False)
        self._labelControlUi.brushSizeCaption.setEnabled(False)
        self._labelControlUi.thresToolButton.setChecked(True)

    def _gui_setErasing(self):
        self._labelControlUi.brushSizeComboBox.setEnabled(True)
        self._labelControlUi.brushSizeCaption.setEnabled(True)
        self._labelControlUi.eraserToolButton.setChecked(True)
        self._labelControlUi.brushSizeCaption.setText("Size:")
        self._labelControlUi.brushSizeComboBox.setCurrentIndex(self.eraserSizeIndex)
    def _gui_setNavigation(self):
        self._labelControlUi.brushSizeComboBox.setEnabled(False)
        self._labelControlUi.brushSizeCaption.setEnabled(False)
        self._labelControlUi.arrowToolButton.setChecked(True)
        # self._labelControlUi.arrowToolButton.setChecked(True) # why twice?
    def _gui_setBrushing(self):
        self._labelControlUi.brushSizeComboBox.setEnabled(True)
        self._labelControlUi.brushSizeCaption.setEnabled(True)
        # Make sure the paint button is pressed
        self._labelControlUi.paintToolButton.setChecked(True)
        # Show the brush size control and set its caption
        self._labelControlUi.brushSizeCaption.setText("Size:")
        # Make sure the GUI reflects the correct size
        self._labelControlUi.brushSizeComboBox.setCurrentIndex(self.paintBrushSizeIndex)
    def _gui_enableLabeling(self, enable):
        self._labelControlUi.paintToolButton.setEnabled(enable)
        self._labelControlUi.eraserToolButton.setEnabled(enable)
        self._labelControlUi.brushSizeCaption.setEnabled(enable)
        self._labelControlUi.brushSizeComboBox.setEnabled(enable)


    def _onBrushSizeChange(self, index):
        """
        Handle the user's new brush size selection.
        Note: The editor's brushing model currently maintains only a single
              brush size, which is used for both painting and erasing.
              However, we maintain two different sizes for the user and swap
              them depending on which tool is selected.
        """
        newSize = self.brushSizes[index]
        if self.editor.brushingModel.erasing:
            self.eraserSizeIndex = index
            self.editor.brushingModel.setBrushSize(newSize)
        else:
            self.paintBrushSizeIndex = index
            self.editor.brushingModel.setBrushSize(newSize)

    def _onLabelSelected(self, row):
        logger.debug("switching to label=%r" % (self._labelControlUi.labelListModel[row]))

        # If the user is selecting a label, he probably wants to be in paint mode
        self._changeInteractionMode(Tool.Paint)

        #+1 because first is transparent
        #FIXME: shouldn't be just row+1 here
        self.editor.brushingModel.setDrawnNumber(row+1)
        brushColor = self._labelControlUi.labelListModel[row].brushColor()
        self.editor.brushingModel.setBrushColor( brushColor )

    def _resetLabelSelection(self):
        logger.debug("Resetting label selection")
        if len(self._labelControlUi.labelListModel) > 0:
            self._labelControlUi.labelListView.selectRow(0)
        else:
            self._changeInteractionMode(Tool.Navigation)
        return True

    def _updateLabelList(self):
        """
        This function is called when the number of labels has changed without our knowledge.
        We need to add/remove labels until we have the right number
        """
        # Get the number of labels in the label data
        # (Or the number of the labels the user has added.)
        names = self._labelingSlots.labelNames.value
        numLabels = len(self._labelingSlots.labelNames.value)

        # Add rows until we have the right number
        while self._labelControlUi.labelListModel.rowCount() < numLabels:
            self._addNewLabel()

        # If we have too many rows, remove the rows that aren't in the list of names.
        if self._labelControlUi.labelListModel.rowCount() > len(names):
            indices_to_remove = []
            for i in range(self._labelControlUi.labelListModel.rowCount()):
                if self._labelControlUi.labelListModel[i].name not in names:
                    indices_to_remove.append( i )
        
            for i in reversed(indices_to_remove):
                self._labelControlUi.labelListModel.removeRow(i)

        # synchronize labelNames
        for i,n in enumerate(names):
            self._labelControlUi.labelListModel[i].name = n
                
        if hasattr(self._labelControlUi, "AddLabelButton"):
            self._labelControlUi.AddLabelButton.setEnabled(numLabels < self.maxLabelNumber)

    def _addNewLabel(self):
        QApplication.setOverrideCursor(Qt.WaitCursor)
        
        """
        Add a new label to the label list GUI control.
        Return the new number of labels in the control.
        """
        label = Label( self.getNextLabelName(), self.getNextLabelColor(),
                       pmapColor=self.getNextPmapColor(),
                   )
        label.nameChanged.connect(self._updateLabelShortcuts)
        label.nameChanged.connect(self.onLabelNameChanged)
        label.colorChanged.connect(self.onLabelColorChanged)
        label.pmapColorChanged.connect(self.onPmapColorChanged)

        newRow = self._labelControlUi.labelListModel.rowCount()
        self._labelControlUi.labelListModel.insertRow( newRow, label )
        newColorIndex = self._labelControlUi.labelListModel.index(newRow, 0)
        self.onLabelListDataChanged(newColorIndex, newColorIndex) # Make sure label layer colortable is in sync with the new color

        # Update operator with new name
        operator_names = self._labelingSlots.labelNames.value
        if len(operator_names) < self._labelControlUi.labelListModel.rowCount():
            operator_names.append( label.name )
            self._labelingSlots.labelNames.setValue( operator_names, check_changed=False )

        # Call the 'changed' callbacks immediately to initialize any listeners
        self.onLabelNameChanged()
        self.onLabelColorChanged()
        self.onPmapColorChanged()

        # Make the new label selected
        nlabels = self._labelControlUi.labelListModel.rowCount()
        selectedRow = nlabels-1
        self._labelControlUi.labelListModel.select(selectedRow)

        self._updateLabelShortcuts()
       
        e = self._labelControlUi.labelListModel.rowCount() > 0
        self._gui_enableLabeling(e)
        
        QApplication.restoreOverrideCursor()

    def getNextLabelName(self):
        """
        Return a suitable name for the next label added by the user.
        Subclasses may override this.
        """
        maxNum = 0
        for index, label in enumerate(self._labelControlUi.labelListModel):
            nums = re.findall("\d+", label.name)
            for n in nums:
                maxNum = max(maxNum, int(n))
        return "Label {}".format(maxNum+1)

    def getNextLabelColor(self):
        """
        Return a QColor to use for the next label.
        """
        numLabels = len(self._labelControlUi.labelListModel)
        if numLabels >= len(self._colorTable16)-1:
            # If the color table isn't large enough to handle all our labels,
            #  append a random color
            randomColor = QColor(numpy.random.randint(0,255), numpy.random.randint(0,255), numpy.random.randint(0,255))
            self._colorTable16.append( randomColor.rgba() )

        color = QColor()
        color.setRgba(self._colorTable16[numLabels+1]) # First entry is transparent (for zero label)
        return color

    def getNextPmapColor(self):
        """
        Return a QColor to use for the next label.
        """
        return None

    def onLabelNameChanged(self):
        """
        Subclasses can override this to respond to changes in the label names.
        """
        pass

    def onLabelColorChanged(self):
        """
        Subclasses can override this to respond to changes in the label colors.
        """
        pass
    
    def onPmapColorChanged(self):
        """
        Subclasses can override this to respond to changes in a label associated probability color.
        """
        pass

    def _removeLastLabel(self):
        """
        Programmatically (i.e. not from the GUI) reduce the size of the label list by one.
        """
        self._programmaticallyRemovingLabels = True
        numRows = self._labelControlUi.labelListModel.rowCount()
        # This will trigger the signal that calls _onLabelRemoved()
        self._labelControlUi.labelListModel.removeRow(numRows-1)
        self._updateLabelShortcuts()

        self._programmaticallyRemovingLabels = False

    def _clearLabelListGui(self):
        # Remove rows until we have the right number
        while self._labelControlUi.labelListModel.rowCount() > 0:
            self._removeLastLabel()

    def _onLabelRemoved(self, parent, start, end):
        # Don't respond unless this actually came from the GUI
        if self._programmaticallyRemovingLabels:
            return

        assert start == end
        row = start

        oldcount = self._labelControlUi.labelListModel.rowCount() + 1
        logger.debug("removing label {} out of {}".format( row, oldcount ))

        # Remove the deleted label's color from the color table so that renumbered labels keep their colors.
        oldColor = self._colorTable16.pop(row+1)

        # Recycle the deleted color back into the table (for the next label to be added)
        self._colorTable16.insert(oldcount, oldColor)

        # Update the labellayer colortable with the new color mapping
        labellayer = self._getLabelLayer()
        if labellayer is not None:
            labellayer.colorTable = self._colorTable16

        currentSelection = self._labelControlUi.labelListModel.selectedRow()
        if currentSelection == -1:
            # If we're deleting the currently selected row, then switch to a different row
            self.thunkEventHandler.post( self._resetLabelSelection )

        e = self._labelControlUi.labelListModel.rowCount() > 0
        self._gui_enableLabeling(e)

        # If the gui list model isn't in sync with the operator, update the operator.
        if len(self._labelingSlots.labelNames.value) > self._labelControlUi.labelListModel.rowCount():
            # Changing the deleteLabel input causes the operator (OpBlockedSparseArray)
            #  to search through the entire list of labels and delete the entries for the matching label.
            self._labelingSlots.labelDelete.setValue(row+1)
    
            # We need to "reset" the deleteLabel input to -1 when we're finished.
            #  Otherwise, you can never delete the same label twice in a row.
            #  (Only *changes* to the input are acted upon.)
            self._labelingSlots.labelDelete.setValue(-1)
            
            labelNames = self._labelingSlots.labelNames.value
            labelNames.pop(start)
            self._labelingSlots.labelNames.setValue(labelNames, check_changed=False)
       
    def getLayer(self, name):
        """find a layer by name"""
        try:
            labellayer = itertools.ifilter(lambda l: l.name == name, self.layerstack).next()
        except StopIteration:
            return None
        else:
            return labellayer

    def _getLabelLayer(self):
        return self.getLayer('Labels')

    def createLabelLayer(self, direct=False):
        """
        Return a colortable layer that displays the label slot data, along with its associated label source.
        direct: whether this layer is drawn synchronously by volumina
        """
        labelOutput = self._labelingSlots.labelOutput
        if not labelOutput.ready():
            return (None, None)
        else:
            # Add the layer to draw the labels, but don't add any labels
            labelsrc = LazyflowSinkSource( self._labelingSlots.labelOutput,
                                           self._labelingSlots.labelInput)

            labellayer = ColortableLayer(labelsrc, colorTable = self._colorTable16, direct=direct )
            labellayer.name = "Labels"
            labellayer.ref_object = None

            return labellayer, labelsrc

    def setupLayers(self):
        """
        Sets up the label layer for display by our base class (LayerViewerGui).
        If our subclass overrides this function to add his own layers,
        he **must** call this function explicitly.
        """
        layers = []

        # Labels
        labellayer, labelsrc = self.createLabelLayer()
        if labellayer is not None:
            layers.append(labellayer)

            # Tell the editor where to draw label data
            self.editor.setLabelSink(labelsrc)

        # Side effect 1: We want to guarantee that the label list
        #  is up-to-date before our subclass adds his layers
        self._updateLabelList()

        # Side effect 2: Switch to navigation mode if labels aren't
        #  allowed on this image.
        labelsAllowedSlot = self._labelingSlots.labelsAllowed
        if labelsAllowedSlot.ready() and not labelsAllowedSlot.value:
            self._changeInteractionMode(Tool.Navigation)

        # Raw Input Layer
        if self._rawInputSlot is not None and self._rawInputSlot.ready():
            layer = self.createStandardLayerFromSlot( self._rawInputSlot )
            layer.name = "Raw Input"
            layer.visible = True
            layer.opacity = 1.0

            layers.append(layer)

        return layers

    def _createDefault16ColorColorTable(self):
        colors = []
        # Transparent for the zero label
        colors.append(QColor(0,0,0,0))
        # ilastik v0.5 colors
        colors.append( QColor( Qt.red ) )
        colors.append( QColor( Qt.green ) )
        colors.append( QColor( Qt.yellow ) )
        colors.append( QColor( Qt.blue ) )
        colors.append( QColor( Qt.magenta ) )
        colors.append( QColor( Qt.darkYellow ) )
        colors.append( QColor( Qt.lightGray ) )
        # Additional colors
        colors.append( QColor(255, 105, 180) ) #hot pink
        colors.append( QColor(102, 205, 170) ) #dark aquamarine
        colors.append( QColor(165,  42,  42) ) #brown
        colors.append( QColor(0, 0, 128) )     #navy
        colors.append( QColor(255, 165, 0) )   #orange
        colors.append( QColor(173, 255,  47) ) #green-yellow
        colors.append( QColor(128,0, 128) )    #purple
        colors.append( QColor(240, 230, 140) ) #khaki
        assert len(colors) == 16
        return [c.rgba() for c in colors]<|MERGE_RESOLUTION|>--- conflicted
+++ resolved
@@ -220,20 +220,6 @@
         _labelControlUi.eraserToolButton.clicked.connect( lambda checked: self._handleToolButtonClicked(checked, Tool.Erase) )
 
         # Initialize the thresholding tool
-<<<<<<< HEAD
-        thresholdIconPath = os.path.split(__file__)[0] + "/icons/threshold.png"
-        thresholdIcon = QIcon(thresholdIconPath)
-        _labelControlUi.thresToolButton.setIcon(thresholdIcon)
-        _labelControlUi.thresToolButton.setCheckable(True)
-        _labelControlUi.thresToolButton.clicked.connect( lambda checked: self._handleToolButtonClicked(checked, Tool.Threshold) )
-
-
-        # This maps tool types to the buttons that enable them
-        self.toolButtons = { Tool.Navigation : _labelControlUi.arrowToolButton,
-                             Tool.Paint      : _labelControlUi.paintToolButton,
-                             Tool.Erase      : _labelControlUi.eraserToolButton,
-                             Tool.Threshold  : _labelControlUi.thresToolButton}
-=======
         if hasattr(_labelControlUi, "thresToolButton"):
             thresholdIconPath = os.path.split(__file__)[0] \
               + "/icons/threshold.png"
@@ -241,8 +227,6 @@
             _labelControlUi.thresToolButton.setIcon(thresholdIcon)
             _labelControlUi.thresToolButton.setCheckable(True)
             _labelControlUi.thresToolButton.clicked.connect( lambda checked: self._handleToolButtonClicked(checked, Tool.Threshold) )
-
->>>>>>> 369a52fa
 
         # This maps tool types to the buttons that enable them
         if hasattr(_labelControlUi, "thresToolButton"):
@@ -321,15 +305,7 @@
                                        self.labelingDrawerUi.eraserToolButton.click,
                                        self.labelingDrawerUi.eraserToolButton,
                                        self.labelingDrawerUi.eraserToolButton ) )
-<<<<<<< HEAD
-        
-        mgr.register( "t", ActionInfo( shortcutGroupName,
-                                       "Thresholding",
-                                       "Thresholding",
-                                       self.labelingDrawerUi.thresToolButton.click,
-                                       self.labelingDrawerUi.thresToolButton,
-                                       self.labelingDrawerUi.thresToolButton ) )
-=======
+
         if hasattr(self.labelingDrawerUi, "thresToolButton"):
             mgr.register( "t", ActionInfo( shortcutGroupName,
                                            "Thresholding",
@@ -338,7 +314,6 @@
                                            self.labelingDrawerUi.thresToolButton,
                                            self.labelingDrawerUi.thresToolButton ) )
         
->>>>>>> 369a52fa
 
         self._labelShortcuts = []
 
