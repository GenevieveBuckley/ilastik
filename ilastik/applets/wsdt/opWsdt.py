from collections import OrderedDict
import numpy as np

from elf.segmentation.watershed import distance_transform_watershed

from lazyflow.utility import OrderedSignal
from lazyflow.graph import Operator, InputSlot, OutputSlot
from lazyflow.roi import roiToSlice, sliceToRoi
from lazyflow.operators import OpBlockedArrayCache, OpValueCache
from lazyflow.operators.generic import OpPixelOperator, OpSingleChannelSelector


class OpWsdt(Operator):
    # Can be multi-channel (but you'll have to choose which channels you want to use)
    Input = InputSlot()

    # List input channels to use as the boundary map
    # (They'll be summed.)
    ChannelSelections = InputSlot(value=[0])

<<<<<<< HEAD
    # Parameters
    Pmin = InputSlot(value=0.5)
    MinMembraneSize = InputSlot(value=0)
    MinSegmentSize = InputSlot(value=0)
    SigmaMinima = InputSlot(value=3.0)
    SigmaWeights = InputSlot(value=0.0)
    GroupSeeds = InputSlot(value=False)
    PreserveMembranePmaps = InputSlot(value=False)
    InvertPixelProbabilities = InputSlot(value=False)
=======
    Threshold = InputSlot(value=0.5)
    MinSize = InputSlot(value=100)
    Sigma = InputSlot(value=3.0)
    Alpha = InputSlot(value=0.9)
    PixelPitch = InputSlot(value=[])
    ApplyNonmaxSuppression = InputSlot(value=False)
>>>>>>> f08620dc

    EnableDebugOutputs = InputSlot(value=False)

    Superpixels = OutputSlot()

    def __init__(self, *args, **kwargs):
        super(OpWsdt, self).__init__(*args, **kwargs)
        self.debug_results = None
        self.watershed_completed = OrderedSignal()

        self._opSelectedInput = OpSumChannels(parent=self)
        self._opSelectedInput.ChannelSelections.connect(self.ChannelSelections)
        self._opSelectedInput.InvertPixelProbabilities.connect(self.InvertPixelProbabilities)
        self._opSelectedInput.Input.connect(self.Input)

    def setupOutputs(self):
        if not self._opSelectedInput.Output.ready():
            self.Superpixels.meta.NOTREADY = True
            return

        assert self.Input.meta.getAxisKeys()[-1] == "c", "This operator assumes that channel is the last axis."
        self.Superpixels.meta.assignFrom(self.Input.meta)
        self.Superpixels.meta.shape = self.Input.meta.shape[:-1] + (1,)
        self.Superpixels.meta.dtype = np.uint32
        self.Superpixels.meta.display_mode = "random-colortable"

        self.debug_results = None
        if self.EnableDebugOutputs.value:
            self.debug_results = OrderedDict()

    def execute(self, slot, subindex, roi, result):
        assert slot is self.Superpixels, "Unknown or unconnected output slot: {}".format(slot)

        pmap = self._opSelectedInput.Output(roi.start, roi.stop).wait()

        if self.debug_results:
            self.debug_results.clear()

        # distance_transform_watershed expects a default value of None for pixel_pitch.
        if self.PixelPitch.value == []:
            pixel_pitch_to_pass = None
        else:
            pixel_pitch_to_pass = self.PixelPitch.value

        ws, max_id = distance_transform_watershed(
            pmap[..., 0],
            self.Threshold.value,
            self.Sigma.value,
            self.Sigma.value,
            self.MinSize.value,
            self.Alpha.value,
            pixel_pitch_to_pass,
            self.ApplyNonmaxSuppression.value,
        )

        result[..., 0] = ws

        self.watershed_completed()

    def propagateDirty(self, slot, subindex, roi):
        if slot is not self.EnableDebugOutputs:
            self.Superpixels.setDirty()


class OpCachedWsdt(Operator):
    RawData = InputSlot(optional=True)  # Used by the GUI for display only
    FreezeCache = InputSlot(value=True)

    Input = InputSlot()  # Can be multi-channel (but you'll have to choose which channel you want to use)
    ChannelSelections = InputSlot(value=[0])

<<<<<<< HEAD
    # Parameters
    Pmin = InputSlot(value=0.5)
    MinMembraneSize = InputSlot(value=0)
    MinSegmentSize = InputSlot(value=0)
    SigmaMinima = InputSlot(value=3.0)
    SigmaWeights = InputSlot(value=0.0)
    GroupSeeds = InputSlot(value=False)
    PreserveMembranePmaps = InputSlot(value=False)
    InvertPixelProbabilities = InputSlot(value=False)
=======
    Threshold = InputSlot(value=0.5)
    MinSize = InputSlot(value=100)
    Sigma = InputSlot(value=3.0)
    Alpha = InputSlot(value=0.9)
    PixelPitch = InputSlot(value=[])
    ApplyNonmaxSuppression = InputSlot(value=False)
>>>>>>> f08620dc

    EnableDebugOutputs = InputSlot(value=False)

    Superpixels = OutputSlot()

    SuperpixelCacheInput = InputSlot(optional=True)
    CleanBlocks = OutputSlot()

    SelectedInput = OutputSlot()

    # Thresholding is cheap and best done interactively,
    # so expose an uncached slot just for it
    ThresholdedInput = OutputSlot()

    def __init__(self, *args, **kwargs):
        super(OpCachedWsdt, self).__init__(*args, **kwargs)
        my_slot_names = set([slot.name for slot in self.inputSlots + self.outputSlots])
        wsdt_slot_names = set([slot.name for slot in OpWsdt.inputSlots + OpWsdt.outputSlots])
        assert wsdt_slot_names.issubset(my_slot_names), (
            "OpCachedWsdt should have all of the slots that OpWsdt has (and maybe more)."
            "Did you add a slot to OpWsdt and forget to add it to OpCachedWsdt?"
        )

        self._opWsdt = OpWsdt(parent=self)
        self._opWsdt.Input.connect(self.Input)
        self._opWsdt.ChannelSelections.connect(self.ChannelSelections)
<<<<<<< HEAD
        self._opWsdt.Pmin.connect(self.Pmin)
        self._opWsdt.MinMembraneSize.connect(self.MinMembraneSize)
        self._opWsdt.MinSegmentSize.connect(self.MinSegmentSize)
        self._opWsdt.SigmaMinima.connect(self.SigmaMinima)
        self._opWsdt.SigmaWeights.connect(self.SigmaWeights)
        self._opWsdt.GroupSeeds.connect(self.GroupSeeds)
        self._opWsdt.PreserveMembranePmaps.connect(self.PreserveMembranePmaps)
        self._opWsdt.InvertPixelProbabilities.connect(self.InvertPixelProbabilities)
=======
        self._opWsdt.Threshold.connect(self.Threshold)
        self._opWsdt.MinSize.connect(self.MinSize)
        self._opWsdt.Sigma.connect(self.Sigma)
        self._opWsdt.Alpha.connect(self.Alpha)
        self._opWsdt.PixelPitch.connect(self.PixelPitch)
        self._opWsdt.ApplyNonmaxSuppression.connect(self.ApplyNonmaxSuppression)
>>>>>>> f08620dc
        self._opWsdt.EnableDebugOutputs.connect(self.EnableDebugOutputs)

        self._opCache = OpBlockedArrayCache(parent=self)
        self._opCache.fixAtCurrent.connect(self.FreezeCache)
        self._opCache.Input.connect(self._opWsdt.Superpixels)
        self.Superpixels.connect(self._opCache.Output)
        self.CleanBlocks.connect(self._opCache.CleanBlocks)

        self._opSelectedInput = OpSumChannels(parent=self)
        self._opSelectedInput.ChannelSelections.connect(self.ChannelSelections)
        self._opSelectedInput.Input.connect(self.Input)
        self._opSelectedInput.InvertPixelProbabilities.connect(self.InvertPixelProbabilities)
        self.SelectedInput.connect(self._opSelectedInput.Output)

        self._opThreshold = OpPixelOperator(parent=self)
        self._opThreshold.Input.connect(self._opSelectedInput.Output)
        self.ThresholdedInput.connect(self._opThreshold.Output)

    def setupOutputs(self):
        self._opThreshold.Function.setValue(lambda a: (a >= self.Threshold.value).astype(np.uint8))

    @property
    def debug_results(self):
        return self._opWsdt.debug_results

    @property
    def watershed_completed(self):
        return self._opWsdt.watershed_completed

    def execute(self, slot, subindex, roi, result):
        assert False, "Shouldn't get here"

    def setInSlot(self, slot, subindex, roi, value):
        # Write the data into the cache
        assert slot is self.SuperpixelCacheInput
        slicing = roiToSlice(roi.start, roi.stop)
        self._opCache.Input[slicing] = value

    def propagateDirty(self, slot, subindex, roi):
        if slot is self.EnableDebugOutputs and self.EnableDebugOutputs.value:
            # Force a refresh so the debug outputs will be updated.
            self._opCache.Input.setDirty()


class OpSumChannels(Operator):
    Input = InputSlot()
    ChannelSelections = InputSlot(value=[0])
    InvertPixelProbabilities = InputSlot(value=False)
    Output = OutputSlot()

    def setupOutputs(self):
        if len(self.ChannelSelections.value) == 0:
            self.Output.meta.NOTREADY = True
            return

        self.Output.meta.assignFrom(self.Input.meta)
        self.Output.meta.shape = self.Input.meta.shape[:-1] + (1,)

    def execute(self, slot, subindex, roi, result):
        channel_indexes = np.array(self.ChannelSelections.value)
        channel_indexes.sort()

        input_roi = roi.copy()
        input_roi.start[-1] = channel_indexes[0]
        input_roi.stop[-1] = channel_indexes[-1] + 1

        if len(channel_indexes) == 1:
            # Fetch in-place
            self.Input(input_roi.start, input_roi.stop).writeInto(result).wait()

        else:
            fetched_data = self.Input(input_roi.start, input_roi.stop).wait()
            channel_indexes = channel_indexes - channel_indexes[0]
            selected_data = fetched_data[..., tuple(channel_indexes)]
            result[..., 0] = selected_data.sum(axis=-1)

        if self.InvertPixelProbabilities.value:
            result[...,0] = 1 - result[...,0]

    def propagateDirty(self, slot, subindex, roi):
        if slot == self.ChannelSelections or slot == self.InvertPixelProbabilities:
            # Everything is dirty
            self.Output.setDirty()
        elif slot == self.Input:
            # If any of the channels we care about became dirty, our output is dirty.
            channel_indexes = np.array(self.ChannelSelections.value).sort()
            first_channel = channel_indexes[0]
            last_channel = channel_indexes[-1]
            if roi.start[-1] > last_channel or roi.stop[-1] <= first_channel:
                return
            self.Output.setDirty(roi.start, roi.stop)
        else:
            assert False, "Unhandled input slot: {}".format(slot.name)<|MERGE_RESOLUTION|>--- conflicted
+++ resolved
@@ -18,24 +18,13 @@
     # (They'll be summed.)
     ChannelSelections = InputSlot(value=[0])
 
-<<<<<<< HEAD
-    # Parameters
-    Pmin = InputSlot(value=0.5)
-    MinMembraneSize = InputSlot(value=0)
-    MinSegmentSize = InputSlot(value=0)
-    SigmaMinima = InputSlot(value=3.0)
-    SigmaWeights = InputSlot(value=0.0)
-    GroupSeeds = InputSlot(value=False)
-    PreserveMembranePmaps = InputSlot(value=False)
-    InvertPixelProbabilities = InputSlot(value=False)
-=======
     Threshold = InputSlot(value=0.5)
     MinSize = InputSlot(value=100)
     Sigma = InputSlot(value=3.0)
     Alpha = InputSlot(value=0.9)
     PixelPitch = InputSlot(value=[])
     ApplyNonmaxSuppression = InputSlot(value=False)
->>>>>>> f08620dc
+    InvertPixelProbabilities = InputSlot(value=False)
 
     EnableDebugOutputs = InputSlot(value=False)
 
@@ -107,24 +96,13 @@
     Input = InputSlot()  # Can be multi-channel (but you'll have to choose which channel you want to use)
     ChannelSelections = InputSlot(value=[0])
 
-<<<<<<< HEAD
-    # Parameters
-    Pmin = InputSlot(value=0.5)
-    MinMembraneSize = InputSlot(value=0)
-    MinSegmentSize = InputSlot(value=0)
-    SigmaMinima = InputSlot(value=3.0)
-    SigmaWeights = InputSlot(value=0.0)
-    GroupSeeds = InputSlot(value=False)
-    PreserveMembranePmaps = InputSlot(value=False)
-    InvertPixelProbabilities = InputSlot(value=False)
-=======
     Threshold = InputSlot(value=0.5)
     MinSize = InputSlot(value=100)
     Sigma = InputSlot(value=3.0)
     Alpha = InputSlot(value=0.9)
     PixelPitch = InputSlot(value=[])
     ApplyNonmaxSuppression = InputSlot(value=False)
->>>>>>> f08620dc
+    InvertPixelProbabilities = InputSlot(value=False)
 
     EnableDebugOutputs = InputSlot(value=False)
 
@@ -151,23 +129,13 @@
         self._opWsdt = OpWsdt(parent=self)
         self._opWsdt.Input.connect(self.Input)
         self._opWsdt.ChannelSelections.connect(self.ChannelSelections)
-<<<<<<< HEAD
-        self._opWsdt.Pmin.connect(self.Pmin)
-        self._opWsdt.MinMembraneSize.connect(self.MinMembraneSize)
-        self._opWsdt.MinSegmentSize.connect(self.MinSegmentSize)
-        self._opWsdt.SigmaMinima.connect(self.SigmaMinima)
-        self._opWsdt.SigmaWeights.connect(self.SigmaWeights)
-        self._opWsdt.GroupSeeds.connect(self.GroupSeeds)
-        self._opWsdt.PreserveMembranePmaps.connect(self.PreserveMembranePmaps)
-        self._opWsdt.InvertPixelProbabilities.connect(self.InvertPixelProbabilities)
-=======
         self._opWsdt.Threshold.connect(self.Threshold)
         self._opWsdt.MinSize.connect(self.MinSize)
         self._opWsdt.Sigma.connect(self.Sigma)
         self._opWsdt.Alpha.connect(self.Alpha)
         self._opWsdt.PixelPitch.connect(self.PixelPitch)
         self._opWsdt.ApplyNonmaxSuppression.connect(self.ApplyNonmaxSuppression)
->>>>>>> f08620dc
+        self._opWsdt.InvertPixelProbabilities.connect(self.InvertPixelProbabilities)
         self._opWsdt.EnableDebugOutputs.connect(self.EnableDebugOutputs)
 
         self._opCache = OpBlockedArrayCache(parent=self)
@@ -245,7 +213,7 @@
             result[..., 0] = selected_data.sum(axis=-1)
 
         if self.InvertPixelProbabilities.value:
-            result[...,0] = 1 - result[...,0]
+            result[..., 0] = 1 - result[..., 0]
 
     def propagateDirty(self, slot, subindex, roi):
         if slot == self.ChannelSelections or slot == self.InvertPixelProbabilities:
