###############################################################################
#   ilastik: interactive learning and segmentation toolkit
#
#       Copyright (C) 2011-2014, the ilastik developers
#                                <team@ilastik.org>
#
# This program is free software; you can redistribute it and/or
# modify it under the terms of the GNU General Public License
# as published by the Free Software Foundation; either version 2
# of the License, or (at your option) any later version.
#
# In addition, as a special exception, the copyright holders of
# ilastik give you permission to combine ilastik with applets,
# workflows and plugins which are not covered under the GNU
# General Public License.
#
# See the LICENSE file for details. License information is also available
# on the ilastik web site at:
#           http://ilastik.org/license.html
##############################################################################
from builtins import range
from functools import partial
from contextlib import contextmanager
import threading

import numpy as np

import sip
<<<<<<< HEAD
from PyQt5.QtCore import Qt
from PyQt5.QtGui import QColor, QPen
from PyQt5.QtWidgets import QWidget, QLabel, QSpinBox, QDoubleSpinBox, QVBoxLayout, \
                            QHBoxLayout, QSpacerItem, QSizePolicy, QComboBox, QPushButton, \
                            QMenu, QAction
=======
from PyQt4.QtCore import Qt
from PyQt4.QtGui import QWidget, QLabel, QSpinBox, QDoubleSpinBox, QVBoxLayout, QMenu, QAction, \
                        QHBoxLayout, QSpacerItem, QSizePolicy, QColor, QPen, QComboBox, QPushButton, QCheckBox
>>>>>>> b6023132

from ilastik.utility.gui import threadRouted
from volumina.pixelpipeline.datasources import LazyflowSource, ArraySource
from volumina.layer import GrayscaleLayer, ColortableLayer, generateRandomColors
from ilastik.applets.layerViewer.layerViewerGui import LayerViewerGui

from lazyflow.request import Request
from lazyflow.utility import TransposedView

import logging
<<<<<<< HEAD
from PyQt5.Qt import QCheckBox
=======
>>>>>>> b6023132
logger = logging.getLogger(__name__)

class WsdtGui(LayerViewerGui):

    ###########################################
    ### AppletGuiInterface Concrete Methods ###
    ###########################################
    
    def appletDrawer(self):
        return self._drawer

    def stopAndCleanUp(self):
        # Unsubscribe to all signals
        for fn in self.__cleanup_fns:
            fn()

        # Base class
        super( WsdtGui, self ).stopAndCleanUp()
    
    ###########################################
    ###########################################
    
    def __init__(self, parentApplet, topLevelOperatorView):
        self.__cleanup_fns = []
        self._currently_updating = False
        self.topLevelOperatorView = topLevelOperatorView
        super(WsdtGui, self).__init__( parentApplet, topLevelOperatorView )
        
        self._sp_colortable = generateRandomColors(256, clamp={'v': 1.0, 's' : 0.5}, zeroIsTransparent=True)
        
        self._threshold_colortable = [ QColor(0, 0, 0, 0).rgba(),      # transparent
                                       QColor(0, 255, 0, 255).rgba() ] # green

        # Any time watershed is re-computed, re-update the layer set, in case the set of debug layers has changed.
        self.topLevelOperatorView.watershed_completed.subscribe( self.updateAllLayers )

    def initAppletDrawerUi(self):
        """
        Overridden from base class (LayerViewerGui)
        """
        op = self.topLevelOperatorView
        
        def configure_update_handlers( qt_signal, op_slot ):
            qt_signal.connect( self.configure_operator_from_gui )
            op_slot.notifyDirty( self.configure_gui_from_operator )
            self.__cleanup_fns.append( partial( op_slot.unregisterDirty, self.configure_gui_from_operator ) )

        def control_layout( label_text, widget ):
            row_layout = QHBoxLayout()
            row_layout.addWidget( QLabel(label_text) )
            row_layout.addSpacerItem( QSpacerItem(10, 0, QSizePolicy.Expanding) )
            row_layout.addWidget(widget)
            return row_layout

        drawer_layout = QVBoxLayout()

        channel_button = QPushButton()
        self.channel_menu = QMenu(self) # Must retain menus (in self) or else they get deleted.
        channel_button.setMenu(self.channel_menu)
        channel_button.clicked.connect(channel_button.showMenu)
        def populate_channel_menu(*args):
            if sip.isdeleted(channel_button):
                return
            self.channel_menu.clear()
            self.channel_actions = []
            for ch in range(op.Input.meta.getTaggedShape()['c']):
                action = QAction("Channel {}".format(ch), self.channel_menu)
                action.setCheckable(True)
                self.channel_menu.addAction(action)
                self.channel_actions.append(action)
                configure_update_handlers( action.toggled, op.ChannelSelections )
        populate_channel_menu()
        op.Input.notifyMetaChanged( populate_channel_menu )
        self.__cleanup_fns.append( partial( op.Input.unregisterMetaChanged, populate_channel_menu ) )
        channel_button.setToolTip("Boundary channel index in the probability map")
        drawer_layout.addLayout( control_layout( "Input Channel", channel_button ) )
        self.channel_button = channel_button

        threshold_box = QDoubleSpinBox()
        threshold_box.setDecimals(2)
        threshold_box.setMinimum(0.00)
        threshold_box.setMaximum(1.0)
        threshold_box.setSingleStep(0.1)
        configure_update_handlers( threshold_box.valueChanged, op.Pmin )
        threshold_box.setToolTip("Boundary probability threshold")
        drawer_layout.addLayout( control_layout( "Threshold", threshold_box ) )
        self.threshold_box = threshold_box

        membrane_size_box = QSpinBox()
        membrane_size_box.setMinimum(0)
        membrane_size_box.setMaximum(1000000)
        configure_update_handlers( membrane_size_box.valueChanged, op.MinMembraneSize )
        membrane_size_box.setToolTip("Size filter for boundary pieces, in pixels")
        drawer_layout.addLayout( control_layout( "Min Boundary Size", membrane_size_box ) )
        self.membrane_size_box = membrane_size_box

        seed_presmoothing_box = QDoubleSpinBox()
        seed_presmoothing_box.setDecimals(1)
        seed_presmoothing_box.setMinimum(0.0)
        seed_presmoothing_box.setMaximum(10.0)
        seed_presmoothing_box.setSingleStep(0.1)
        configure_update_handlers( seed_presmoothing_box.valueChanged, op.SigmaMinima )
        seed_presmoothing_box.setToolTip("Smooth the distance transform map with this sigma")
        drawer_layout.addLayout( control_layout( "Presmooth before Seeds", seed_presmoothing_box ) )
        self.seed_presmoothing_box = seed_presmoothing_box

        seed_method_combo = QComboBox()
        seed_method_combo.addItem("Connected")
        seed_method_combo.addItem("Clustered")
        configure_update_handlers( seed_method_combo.currentIndexChanged, op.GroupSeeds )
        seed_method_combo.setToolTip("Connected: combine directly adjacent pixels into seeds (more superpixels). Clustered: group pixels into seeds by distance heuristic (less superpixels)")
        drawer_layout.addLayout( control_layout( "Seed Labeling", seed_method_combo ) )
        self.seed_method_combo = seed_method_combo

        superpixel_size_box = QSpinBox()
        superpixel_size_box.setMinimum(0)
        superpixel_size_box.setMaximum(1000000)
        configure_update_handlers( superpixel_size_box.valueChanged, op.MinSegmentSize )
        superpixel_size_box.setToolTip("Minimal size of a superpixel")
        drawer_layout.addLayout( control_layout( "Min Superpixel Size", superpixel_size_box ) )
        self.superpixel_size_box = superpixel_size_box

        preserve_pmaps_box = QCheckBox()
        configure_update_handlers( preserve_pmaps_box.toggled, op.PreserveMembranePmaps )
        preserve_pmaps_box.setToolTip("Preserve thin structures. Use that option when some of your foreground objects have long and thin parts")
        drawer_layout.addLayout( control_layout( "Preserve Thin Structures", preserve_pmaps_box ) )
        self.preserve_pmaps_box = preserve_pmaps_box

        enable_debug_box = QCheckBox()
        configure_update_handlers( enable_debug_box.toggled, op.EnableDebugOutputs )
        drawer_layout.addLayout( control_layout( "Show Debug Layers", enable_debug_box ) )
        self.enable_debug_box = enable_debug_box

        op.Superpixels.notifyReady(self.configure_gui_from_operator)
        op.Superpixels.notifyUnready(self.configure_gui_from_operator)
        self.__cleanup_fns.append( partial( op.Superpixels.unregisterReady, self.configure_gui_from_operator ) )
        self.__cleanup_fns.append( partial( op.Superpixels.unregisterUnready, self.configure_gui_from_operator ) )

        self.update_ws_button = QPushButton("Update Watershed", clicked=self.onUpdateWatershedsButton)
        drawer_layout.addWidget( self.update_ws_button )

        drawer_layout.setSpacing(0)
        drawer_layout.addSpacerItem( QSpacerItem(0, 10, QSizePolicy.Minimum, QSizePolicy.Expanding) )
        
        # Finally, the whole drawer widget
        drawer = QWidget(parent=self)
        drawer.setLayout(drawer_layout)

        # Save these members for later use
        self._drawer = drawer

        # Initialize everything with the operator's initial values
        self.configure_gui_from_operator()

    @contextmanager
    def set_updating(self):
        assert not self._currently_updating
        self._currently_updating = True
        yield
        self._currently_updating = False

    def configure_gui_from_operator(self, *args):
        if self._currently_updating:
            return False
        with self.set_updating():
            op = self.topLevelOperatorView
            
            channel_selections = op.ChannelSelections.value
            for ch in range(op.Input.meta.shape[-1]):
                self.channel_actions[ch].setChecked(ch in channel_selections)

            if len(channel_selections) == 0:
                self.channel_button.setText("Please Select")
            else:
                self.channel_button.setText(",".join(map(str, channel_selections)))
            
            self.threshold_box.setValue( op.Pmin.value )
            self.membrane_size_box.setValue( op.MinMembraneSize.value )
            self.superpixel_size_box.setValue( op.MinSegmentSize.value )
            self.seed_presmoothing_box.setValue( op.SigmaMinima.value )
            self.seed_method_combo.setCurrentIndex( int(op.GroupSeeds.value) )
            self.preserve_pmaps_box.setChecked( op.PreserveMembranePmaps.value )
            self.enable_debug_box.setChecked( op.EnableDebugOutputs.value )
            
            self.update_ws_button.setEnabled( op.Superpixels.ready() )

    def configure_operator_from_gui(self):
        if self._currently_updating:
            return False
        with self.set_updating():
            op = self.topLevelOperatorView
            
            channel_selections = []
            for ch in range(len(self.channel_actions)):
                if self.channel_actions[ch].isChecked():
                    channel_selections.append(ch)

            op.ChannelSelections.setValue( channel_selections )
            op.Pmin.setValue( self.threshold_box.value() )
            op.MinMembraneSize.setValue( self.membrane_size_box.value() )
            op.MinSegmentSize.setValue( self.superpixel_size_box.value() )
            op.SigmaMinima.setValue( self.seed_presmoothing_box.value() )
            op.GroupSeeds.setValue( bool(self.seed_method_combo.currentIndex()) )
            op.PreserveMembranePmaps.setValue( self.preserve_pmaps_box.isChecked() )
            op.EnableDebugOutputs.setValue( self.enable_debug_box.isChecked() )

        # The GUI may need to respond to some changes in the operator outputs.
        self.configure_gui_from_operator()

    def onUpdateWatershedsButton(self):
        def updateThread():
            """
            Temporarily unfreeze the cache and freeze it again after the views are finished rendering.
            """
            self.topLevelOperatorView.FreezeCache.setValue(False)
            
            # This is hacky, but for now it's the only way to do it.
            # We need to make sure the rendering thread has actually seen that the cache
            # has been updated before we ask it to wait for all views to be 100% rendered.
            # If we don't wait, it might complete too soon (with the old data).
            ndim = len(self.topLevelOperatorView.Superpixels.meta.shape)
            self.topLevelOperatorView.Superpixels((0,)*ndim, (1,)*ndim).wait()

            # Wait for the image to be rendered into all three image views
            for imgView in self.editor.imageViews:
                if imgView.isVisible():
                    imgView.scene().joinRenderingAllTiles()
            self.topLevelOperatorView.FreezeCache.setValue(True)

        self.getLayerByName("Superpixels").visible = True
        th = threading.Thread(target=updateThread)
        th.start()

    def setupLayers(self):
        layers = []
        op = self.topLevelOperatorView

        # Superpixels
        if op.Superpixels.ready():
            layer = ColortableLayer( LazyflowSource(op.Superpixels), self._sp_colortable )
            layer.colortableIsRandom = True
            layer.name = "Superpixels"
            layer.visible = True
            layer.opacity = 0.5
            layers.append(layer)
            del layer

        # Debug layers
        if op.debug_results:
            for name, compressed_array in list(op.debug_results.items()):
                axiskeys = op.Superpixels.meta.getAxisKeys()[:-1] # debug images don't have a channel axis
                permutation = [axiskeys.index(key) if key in axiskeys else None for key in 'txyzc']
                arraysource = ArraySource( TransposedView(compressed_array, permutation) )
                if compressed_array.dtype == np.uint32:
                    layer = ColortableLayer(arraysource, self._sp_colortable)
                else:
                    layer = GrayscaleLayer(arraysource)
                    # TODO: Normalize? Maybe the drange should be included with the debug image.
                layer.name = name
                layer.visible = False
                layer.opacity = 1.0
                layers.append(layer)
                del layer

        # Threshold
        if op.ThresholdedInput.ready():
            layer = ColortableLayer( LazyflowSource(op.ThresholdedInput), self._threshold_colortable )
            layer.name = "Thresholded Input"
            layer.visible = True
            layer.opacity = 1.0
            layers.append(layer)
            del layer

        # Raw Data (grayscale)
        if op.Input.ready():
            layer = self._create_grayscale_layer_from_slot( op.Input, op.Input.meta.getTaggedShape()['c'] )
            layer.name = "Probability Map"
            layer.visible = False
            layer.opacity = 1.0
            layers.append(layer)
            del layer

        # Raw Data (grayscale)
        if op.RawData.ready():
            layer = self.createStandardLayerFromSlot( op.RawData )
            layer.name = "Raw Data"
            layer.visible = True
            layer.opacity = 1.0
            layers.append(layer)
            del layer

        return layers<|MERGE_RESOLUTION|>--- conflicted
+++ resolved
@@ -26,17 +26,11 @@
 import numpy as np
 
 import sip
-<<<<<<< HEAD
 from PyQt5.QtCore import Qt
 from PyQt5.QtGui import QColor, QPen
 from PyQt5.QtWidgets import QWidget, QLabel, QSpinBox, QDoubleSpinBox, QVBoxLayout, \
                             QHBoxLayout, QSpacerItem, QSizePolicy, QComboBox, QPushButton, \
-                            QMenu, QAction
-=======
-from PyQt4.QtCore import Qt
-from PyQt4.QtGui import QWidget, QLabel, QSpinBox, QDoubleSpinBox, QVBoxLayout, QMenu, QAction, \
-                        QHBoxLayout, QSpacerItem, QSizePolicy, QColor, QPen, QComboBox, QPushButton, QCheckBox
->>>>>>> b6023132
+                            QMenu, QAction, QCheckBox
 
 from ilastik.utility.gui import threadRouted
 from volumina.pixelpipeline.datasources import LazyflowSource, ArraySource
@@ -47,10 +41,6 @@
 from lazyflow.utility import TransposedView
 
 import logging
-<<<<<<< HEAD
-from PyQt5.Qt import QCheckBox
-=======
->>>>>>> b6023132
 logger = logging.getLogger(__name__)
 
 class WsdtGui(LayerViewerGui):
