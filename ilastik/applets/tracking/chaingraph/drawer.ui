<?xml version="1.0" encoding="UTF-8"?>
<ui version="4.0">
 <class>containingWidget</class>
 <widget class="QWidget" name="containingWidget">
  <property name="geometry">
   <rect>
    <x>0</x>
    <y>0</y>
    <width>256</width>
    <height>710</height>
   </rect>
  </property>
  <property name="sizePolicy">
   <sizepolicy hsizetype="Preferred" vsizetype="Preferred">
    <horstretch>1</horstretch>
    <verstretch>0</verstretch>
   </sizepolicy>
  </property>
  <property name="minimumSize">
   <size>
    <width>256</width>
    <height>0</height>
   </size>
  </property>
  <property name="baseSize">
   <size>
    <width>0</width>
    <height>0</height>
   </size>
  </property>
  <property name="windowTitle">
   <string>Form</string>
  </property>
  <layout class="QVBoxLayout" name="verticalLayout_4">
   <item>
    <layout class="QVBoxLayout" name="verticalLayout">
     <item>
      <widget class="QLabel" name="label">
       <property name="sizePolicy">
        <sizepolicy hsizetype="Preferred" vsizetype="Fixed">
         <horstretch>0</horstretch>
         <verstretch>0</verstretch>
        </sizepolicy>
       </property>
       <property name="text">
        <string>&lt;html&gt;&lt;head/&gt;&lt;body&gt;&lt;p&gt;&lt;span style=&quot; font-weight:600;&quot;&gt;Parameters&lt;/span&gt;&lt;/p&gt;&lt;/body&gt;&lt;/html&gt;</string>
       </property>
      </widget>
     </item>
     <item>
      <layout class="QGridLayout" name="gridLayout_2">
       <item row="3" column="1">
        <widget class="QDoubleSpinBox" name="noiseRateSpinBox">
         <property name="minimum">
          <double>0.010000000000000</double>
         </property>
         <property name="maximum">
          <double>0.990000000000000</double>
         </property>
         <property name="singleStep">
          <double>0.010000000000000</double>
         </property>
         <property name="value">
          <double>0.100000000000000</double>
         </property>
        </widget>
       </item>
       <item row="0" column="1">
        <widget class="QSpinBox" name="appSpinBox">
         <property name="toolTip">
          <string>&lt;html&gt;&lt;head/&gt;&lt;body&gt;&lt;p&gt;&lt;br/&gt;&lt;/p&gt;&lt;/body&gt;&lt;/html&gt;</string>
         </property>
         <property name="maximum">
          <number>10000</number>
         </property>
         <property name="value">
          <number>1000</number>
         </property>
        </widget>
       </item>
       <item row="1" column="0">
        <widget class="QLabel" name="label_3">
         <property name="toolTip">
          <string>&lt;html&gt;&lt;head/&gt;&lt;body&gt;&lt;p&gt;Costs to allow one object to &lt;span style=&quot; font-weight:600;&quot;&gt;disappear&lt;/span&gt;, i.e. to terminate an existing track other than at the end of the time range or the borders of the field of view. High values (≥1000) forbid object disappearances if possible.&lt;/p&gt;&lt;/body&gt;&lt;/html&gt;</string>
         </property>
         <property name="text">
          <string>Disappearance</string>
         </property>
        </widget>
       </item>
       <item row="5" column="1">
        <widget class="QDoubleSpinBox" name="epGapSpinBox">
         <property name="maximum">
          <double>1.000000000000000</double>
         </property>
         <property name="singleStep">
          <double>0.010000000000000</double>
         </property>
         <property name="value">
          <double>0.050000000000000</double>
         </property>
        </widget>
       </item>
       <item row="2" column="1">
        <widget class="QSpinBox" name="oppSpinBox">
         <property name="maximum">
          <number>10000</number>
         </property>
         <property name="value">
          <number>1000</number>
         </property>
        </widget>
       </item>
       <item row="3" column="0">
        <widget class="QLabel" name="label_4">
         <property name="toolTip">
          <string>&lt;html&gt;&lt;head/&gt;&lt;body&gt;&lt;p&gt;The estimated &lt;span style=&quot; font-weight:600;&quot;&gt;rate of false detections&lt;/span&gt; coming from the segmentation step. Small values (≈0.01) treat every detected object as a true detection, if possible.&lt;/p&gt;&lt;/body&gt;&lt;/html&gt;</string>
         </property>
         <property name="text">
          <string>Noise rate</string>
         </property>
        </widget>
       </item>
       <item row="1" column="1">
        <widget class="QSpinBox" name="disSpinBox">
         <property name="toolTip">
          <string>&lt;html&gt;&lt;head/&gt;&lt;body&gt;&lt;p&gt;&lt;br/&gt;&lt;/p&gt;&lt;/body&gt;&lt;/html&gt;</string>
         </property>
         <property name="maximum">
          <number>10000</number>
         </property>
         <property name="value">
          <number>1000</number>
         </property>
        </widget>
       </item>
       <item row="2" column="0">
        <widget class="QLabel" name="label_5">
         <property name="toolTip">
          <string>&lt;html&gt;&lt;head/&gt;&lt;body&gt;&lt;p&gt;Costs for the lost &lt;span style=&quot; font-weight:600;&quot;&gt;opportunity &lt;/span&gt;to explain more of the data, i.e. the costs for not tracking one object and treating it as false detections. High values (≥1000) lead to more tracks (but could also include the tracking of noise objects).&lt;/p&gt;&lt;/body&gt;&lt;/html&gt;</string>
         </property>
         <property name="text">
          <string>Opportunity</string>
         </property>
        </widget>
       </item>
       <item row="5" column="0">
        <widget class="QLabel" name="label_6">
         <property name="toolTip">
          <string>&lt;html&gt;&lt;head/&gt;&lt;body&gt;&lt;p&gt;The guaranteed upper bound for a solution to deviate from the exact solution of the tracking model. Low values (≤ 0.05) lead to better solutions but may lead to long optimization times. Higher values (≥0.1) speed up optimization time but lead to approximate solutions only.&lt;/p&gt;&lt;/body&gt;&lt;/html&gt;</string>
         </property>
         <property name="text">
          <string>Optimality Gap</string>
         </property>
        </widget>
       </item>
<<<<<<< HEAD
       
       <item row="6" column="0">
	 <widget class="QLabel" name="label_nn">
	   <property name="text">
	     <string>kNN: k</string>
=======
       <item row="6" column="0">
	 <widget class="QLabel" name="label_23">
	   <property name="toolTip">
	     <string>&lt;html&gt;&lt;head/&gt;&lt;body&gt;&lt;p&gt;Number of nearest neighbors for building hypotheses graph. Less neighbors speed up optimization time, but might have negative impact on tracking results.&lt;/p&gt;&lt;/body&gt;&lt;/html&gt;</string>
	   </property>
	   <property name="text">
	     <string>Number of Neighbors</string>
>>>>>>> 24d7a15c
	   </property>
	 </widget>
       </item>
       <item row="6" column="1">
<<<<<<< HEAD
	 <widget class="QSpinBox" name="knn">
	   <property name="maximum">
	     <number>100</number>
	   </property>
	   <property name="value">
	     <number>6</number>
	   </property>
	 </widget>
       </item>	     
	 
=======
	 <widget class="QSpinBox" name="nNeighborsSpinBox">
	   <property name="minimum">
	     <number>1</number>
	   </property>
	   <property name="singleStep">
	     <number>1</number>
	   </property>
	   <property name="value">
	     <number>2</number>
	   </property>
	 </widget>
       </item>
>>>>>>> 24d7a15c
       <item row="0" column="0">
        <widget class="QLabel" name="label_2">
         <property name="toolTip">
          <string>&lt;html&gt;&lt;head/&gt;&lt;body&gt;&lt;p&gt;Costs to allow one object to &lt;span style=&quot; font-weight:600;&quot;&gt;appear&lt;/span&gt;, i.e. to start a new track other than at the beginning of the time range or the borders of the field of view. High values (≥1000) forbid object appearances if possible.&lt;/p&gt;&lt;/body&gt;&lt;/html&gt;</string>
         </property>
         <property name="text">
          <string>Appearance</string>
         </property>
        </widget>
       </item>
       <item row="4" column="0">
        <widget class="QLabel" name="label_7">
         <property name="toolTip">
          <string>&lt;html&gt;&lt;head/&gt;&lt;body&gt;&lt;p&gt;The costs to&lt;span style=&quot; font-weight:600;&quot;&gt; balance a detected object&lt;/span&gt; against transitions. High values (≥100) treat most objects as true detections if the noise rate is set to a small value (≈0.01).&lt;/p&gt;&lt;/body&gt;&lt;/html&gt;</string>
         </property>
         <property name="text">
          <string>Noise weight</string>
         </property>
        </widget>
       </item>
       <item row="4" column="1">
        <widget class="QSpinBox" name="noiseWeightSpinBox">
         <property name="maximum">
          <number>10000</number>
         </property>
         <property name="singleStep">
          <number>10</number>
         </property>
         <property name="value">
          <number>100</number>
         </property>
        </widget>
       </item>
      </layout>
     </item>
     <item>
      <widget class="QPushButton" name="TrackButton">
       <property name="styleSheet">
        <string notr="true"/>
       </property>
       <property name="text">
        <string>Track!</string>
       </property>
      </widget>
     </item>
    </layout>
   </item>
   <item>
    <widget class="Line" name="line">
     <property name="orientation">
      <enum>Qt::Horizontal</enum>
     </property>
    </widget>
   </item>
   <item>
    <layout class="QVBoxLayout" name="verticalLayout_3">
     <item>
      <widget class="QLabel" name="label_12">
       <property name="font">
        <font>
         <weight>75</weight>
         <bold>true</bold>
        </font>
       </property>
       <property name="toolTip">
        <string>&lt;html&gt;&lt;head/&gt;&lt;body&gt;&lt;p&gt;&lt;span style=&quot; font-weight:400;&quot;&gt;Field of view selection.&lt;/span&gt;&lt;/p&gt;&lt;/body&gt;&lt;/html&gt;</string>
       </property>
       <property name="text">
        <string>Field of View Selection:</string>
       </property>
      </widget>
     </item>
     <item>
      <layout class="QGridLayout" name="gridLayout_3">
       <item row="0" column="1">
        <widget class="QLabel" name="label_13">
         <property name="text">
          <string>From</string>
         </property>
        </widget>
       </item>
       <item row="0" column="2">
        <widget class="QLabel" name="label_14">
         <property name="text">
          <string>To</string>
         </property>
         <property name="alignment">
          <set>Qt::AlignCenter</set>
         </property>
        </widget>
       </item>
       <item row="1" column="0">
        <widget class="QLabel" name="label_15">
         <property name="text">
          <string>Time</string>
         </property>
        </widget>
       </item>
       <item row="1" column="1">
        <widget class="QSpinBox" name="from_time"/>
       </item>
       <item row="2" column="0">
        <widget class="QLabel" name="label_16">
         <property name="text">
          <string>X</string>
         </property>
        </widget>
       </item>
       <item row="2" column="1">
        <widget class="QSpinBox" name="from_x"/>
       </item>
       <item row="3" column="0">
        <widget class="QLabel" name="label_17">
         <property name="text">
          <string>Y</string>
         </property>
        </widget>
       </item>
       <item row="3" column="1">
        <widget class="QSpinBox" name="from_y"/>
       </item>
       <item row="3" column="2" colspan="2">
        <widget class="QSpinBox" name="to_y"/>
       </item>
       <item row="4" column="0">
        <widget class="QLabel" name="label_18">
         <property name="text">
          <string>Z</string>
         </property>
        </widget>
       </item>
       <item row="4" column="1">
        <widget class="QSpinBox" name="from_z"/>
       </item>
       <item row="4" column="2" colspan="2">
        <widget class="QSpinBox" name="to_z"/>
       </item>
       <item row="5" column="3">
        <widget class="QSpinBox" name="to_size">
         <property name="maximum">
          <number>100000</number>
         </property>
         <property name="value">
          <number>100000</number>
         </property>
        </widget>
       </item>
       <item row="2" column="2" colspan="2">
        <widget class="QSpinBox" name="to_x"/>
       </item>
       <item row="1" column="2" colspan="2">
        <widget class="QSpinBox" name="to_time"/>
       </item>
       <item row="5" column="0">
        <widget class="QLabel" name="label_19">
         <property name="toolTip">
          <string>&lt;html&gt;&lt;head/&gt;&lt;body&gt;&lt;p&gt;Only track objects with sizes within the given range.&lt;/p&gt;&lt;/body&gt;&lt;/html&gt;</string>
         </property>
         <property name="text">
          <string>Size</string>
         </property>
        </widget>
       </item>
<<<<<<< HEAD

=======
       <item row="5" column="1" colspan="2">
        <widget class="QSpinBox" name="from_size">
         <property name="maximum">
          <number>100000</number>
         </property>
        </widget>
       </item>
>>>>>>> 24d7a15c
      </layout>
     </item>
    </layout>
   </item>
   <item>
    <widget class="Line" name="line_2">
     <property name="orientation">
      <enum>Qt::Horizontal</enum>
     </property>
    </widget>
   </item>
   <item>
    <layout class="QVBoxLayout" name="verticalLayout_2">
     <item>
      <widget class="QLabel" name="label_8">
       <property name="font">
        <font>
         <weight>75</weight>
         <bold>true</bold>
        </font>
       </property>
       <property name="toolTip">
        <string>&lt;html&gt;&lt;head/&gt;&lt;body&gt;&lt;p&gt;&lt;span style=&quot; font-weight:400;&quot;&gt;Configure here the scales of the dimensions. For instance, if the resolution of the pixels is (dx,dy,dz) = (1µm,0.8µm,0.5µm), then the scales to enter should be (x,y,z)=(1,1.25,2).&lt;/span&gt;&lt;/p&gt;&lt;/body&gt;&lt;/html&gt;</string>
       </property>
       <property name="text">
        <string>Data Scales</string>
       </property>
      </widget>
     </item>
     <item>
      <layout class="QGridLayout" name="gridLayout">
       <item row="1" column="0">
        <widget class="QLabel" name="label_10">
         <property name="text">
          <string>y scale</string>
         </property>
        </widget>
       </item>
       <item row="2" column="0">
        <widget class="QLabel" name="label_11">
         <property name="text">
          <string>z scale</string>
         </property>
        </widget>
       </item>
       <item row="0" column="0">
        <widget class="QLabel" name="label_9">
         <property name="text">
          <string>x scale</string>
         </property>
        </widget>
       </item>
       <item row="0" column="1">
        <widget class="QDoubleSpinBox" name="x_scale">
         <property name="value">
          <double>1.000000000000000</double>
         </property>
        </widget>
       </item>
       <item row="1" column="1">
        <widget class="QDoubleSpinBox" name="y_scale">
         <property name="value">
          <double>1.000000000000000</double>
         </property>
        </widget>
       </item>
       <item row="2" column="1">
        <widget class="QDoubleSpinBox" name="z_scale">
         <property name="value">
          <double>1.000000000000000</double>
         </property>
        </widget>
       </item>
      </layout>
     </item>
    </layout>
   </item>
   <item>
    <widget class="Line" name="line_3">
     <property name="orientation">
      <enum>Qt::Horizontal</enum>
     </property>
    </widget>
   </item>
   <item>
    <layout class="QVBoxLayout" name="verticalLayout_7">
     <item>
      <widget class="QLabel" name="label_22">
       <property name="font">
        <font>
         <weight>75</weight>
         <bold>true</bold>
        </font>
       </property>
       <property name="text">
        <string>Export</string>
       </property>
      </widget>
     </item>
     <item>
      <widget class="QPushButton" name="exportButton">
       <property name="enabled">
        <bool>false</bool>
       </property>
       <property name="text">
        <string>Export Results as h5 ...</string>
       </property>
      </widget>
     </item>
     <item>
      <widget class="QPushButton" name="exportTifButton">
       <property name="enabled">
        <bool>false</bool>
       </property>
       <property name="text">
        <string>Export Results as tif ...</string>
       </property>
      </widget>
     </item>
    </layout>
   </item>
  </layout>
 </widget>
 <tabstops>
  <tabstop>appSpinBox</tabstop>
  <tabstop>disSpinBox</tabstop>
  <tabstop>oppSpinBox</tabstop>
  <tabstop>noiseRateSpinBox</tabstop>
  <tabstop>noiseWeightSpinBox</tabstop>
  <tabstop>epGapSpinBox</tabstop>
  <tabstop>TrackButton</tabstop>
  <tabstop>from_time</tabstop>
  <tabstop>to_time</tabstop>
  <tabstop>from_x</tabstop>
  <tabstop>to_x</tabstop>
  <tabstop>from_y</tabstop>
  <tabstop>to_y</tabstop>
  <tabstop>from_z</tabstop>
  <tabstop>to_z</tabstop>
  <tabstop>from_size</tabstop>
  <tabstop>to_size</tabstop>
  <tabstop>x_scale</tabstop>
  <tabstop>y_scale</tabstop>
  <tabstop>z_scale</tabstop>
  <tabstop>exportButton</tabstop>
  <tabstop>exportTifButton</tabstop>
 </tabstops>
 <resources/>
 <connections/>
</ui><|MERGE_RESOLUTION|>--- conflicted
+++ resolved
@@ -154,13 +154,6 @@
          </property>
         </widget>
        </item>
-<<<<<<< HEAD
-       
-       <item row="6" column="0">
-	 <widget class="QLabel" name="label_nn">
-	   <property name="text">
-	     <string>kNN: k</string>
-=======
        <item row="6" column="0">
 	 <widget class="QLabel" name="label_23">
 	   <property name="toolTip">
@@ -168,23 +161,10 @@
 	   </property>
 	   <property name="text">
 	     <string>Number of Neighbors</string>
->>>>>>> 24d7a15c
 	   </property>
 	 </widget>
        </item>
        <item row="6" column="1">
-<<<<<<< HEAD
-	 <widget class="QSpinBox" name="knn">
-	   <property name="maximum">
-	     <number>100</number>
-	   </property>
-	   <property name="value">
-	     <number>6</number>
-	   </property>
-	 </widget>
-       </item>	     
-	 
-=======
 	 <widget class="QSpinBox" name="nNeighborsSpinBox">
 	   <property name="minimum">
 	     <number>1</number>
@@ -197,7 +177,6 @@
 	   </property>
 	 </widget>
        </item>
->>>>>>> 24d7a15c
        <item row="0" column="0">
         <widget class="QLabel" name="label_2">
          <property name="toolTip">
@@ -361,9 +340,6 @@
          </property>
         </widget>
        </item>
-<<<<<<< HEAD
-
-=======
        <item row="5" column="1" colspan="2">
         <widget class="QSpinBox" name="from_size">
          <property name="maximum">
@@ -371,7 +347,6 @@
          </property>
         </widget>
        </item>
->>>>>>> 24d7a15c
       </layout>
      </item>
     </layout>
