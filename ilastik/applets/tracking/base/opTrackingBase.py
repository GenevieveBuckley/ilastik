# This program is free software; you can redistribute it and/or
# modify it under the terms of the GNU General Public License
# as published by the Free Software Foundation; either version 2
# of the License, or (at your option) any later version.
#
# This program is distributed in the hope that it will be useful,
# but WITHOUT ANY WARRANTY; without even the implied warranty of
# MERCHANTABILITY or FITNESS FOR A PARTICULAR PURPOSE. See the
# GNU General Public License for more details.
#
# You should have received a copy of the GNU General Public License
# along with this program; if not, write to the Free Software Foundation,
# Inc., 51 Franklin Street, Fifth Floor, Boston, MA 02110-1301, USA.
#
# Copyright 2011-2014, the ilastik developers

from lazyflow.graph import Operator, InputSlot, OutputSlot
from lazyflow.rtype import List
from lazyflow.stype import Opaque

import numpy as np
import pgmlink
from ilastik.applets.tracking.base.trackingUtilities import relabel,\
    get_dict_value
from ilastik.applets.objectExtraction.opObjectExtraction import default_features_key
from ilastik.applets.objectExtraction import config
from ilastik.applets.base.applet import DatasetConstraintError
from lazyflow.operators.opCompressedCache import OpCompressedCache
from lazyflow.operators.valueProviders import OpZeroDefault

from lazyflow.roi import sliceToRoi

import logging
logger = logging.getLogger(__name__)

class OpTrackingBase(Operator):
    name = "Tracking"
    category = "other"

    LabelImage = InputSlot()
    ObjectFeatures = InputSlot(stype=Opaque, rtype=List)
    EventsVector = InputSlot(value={})    
    FilteredLabels = InputSlot(value={})
    RawImage = InputSlot()
    Parameters = InputSlot( value={} ) 

    # for serialization
    InputHdf5 = InputSlot(optional=True)
    CleanBlocks = OutputSlot()
    AllBlocks = OutputSlot() 
    OutputHdf5 = OutputSlot()
    CachedOutput = OutputSlot() # For the GUI (blockwise-access)
        
    Output = OutputSlot()    
    
    def __init__(self, parent=None, graph=None):
        super(OpTrackingBase, self).__init__(parent=parent, graph=graph)        
        self.label2color = []  
        self.mergers = []
    
        self._opCache = OpCompressedCache( parent=self )        
        self._opCache.InputHdf5.connect( self.InputHdf5 )
        self._opCache.Input.connect( self.Output )                
        self.CleanBlocks.connect( self._opCache.CleanBlocks )
        self.OutputHdf5.connect( self._opCache.OutputHdf5 )        
        self.CachedOutput.connect(self._opCache.Output)
        
        self.zeroProvider = OpZeroDefault( parent=self )
        self.zeroProvider.MetaInput.connect( self.LabelImage )
            
        # As soon as input data is available, check its constraints
        self.RawImage.notifyReady( self._checkConstraints )
        self.LabelImage.notifyReady( self._checkConstraints )
        
    
    def setupOutputs(self):        
        self.Output.meta.assignFrom(self.LabelImage.meta)
        
        #cache our own output, don't propagate from internal operator
        chunks = list(self.LabelImage.meta.shape)
        # FIXME: assumes t,x,y,z,c
        chunks[0] = 1  # 't'        
        self._blockshape = tuple(chunks)
        self._opCache.BlockShape.setValue( self._blockshape )
        
        self.AllBlocks.meta.shape = (1,)
        self.AllBlocks.meta.dtype = object
        
    
    def _checkConstraints(self, *args):
        if self.RawImage.ready():
            rawTaggedShape = self.RawImage.meta.getTaggedShape()
            if rawTaggedShape['t'] < 2:
                raise DatasetConstraintError(
                     "Tracking",
                     "For tracking, the dataset must have a time axis with at least 2 images.   "\
                     "Please load time-series data instead. See user documentation for details." )

        if self.LabelImage.ready():
            segmentationTaggedShape = self.LabelImage.meta.getTaggedShape()        
            if segmentationTaggedShape['t'] < 2:
                raise DatasetConstraintError(
                     "Tracking",
                     "For tracking, the dataset must have a time axis with at least 2 images.   "\
                     "Please load time-series data instead. See user documentation for details." )

        if self.RawImage.ready() and self.LabelImage.ready():
            rawTaggedShape['c'] = None
            segmentationTaggedShape['c'] = None
            if dict(rawTaggedShape) != dict(segmentationTaggedShape):
                raise DatasetConstraintError("Tracking",
                     "For tracking, the raw data and the prediction maps must contain the same "\
                     "number of timesteps and the same shape.   "\
                     "Your raw image has a shape of (t, x, y, z, c) = {}, whereas your prediction image has a "\
                     "shape of (t, x, y, z, c) = {}"\
                     .format( self.RawImage.meta.shape, self.BinaryImage.meta.shape ) )
            
    def execute(self, slot, subindex, roi, result):
        if slot is self.Output:
            result = self.LabelImage.get(roi).wait()
            if not self.Parameters.ready():
                raise Exception("Parameter slot is not ready")        
            parameters = self.Parameters.value
            
            t_start = roi.start[0]
            t_end = roi.stop[0]
            for t in range(t_start, t_end):
                if ('time_range' in parameters and t <= parameters['time_range'][-1] and t >= parameters['time_range'][0]) and len(self.label2color) > t:                
                    result[t-t_start, ..., 0] = relabel(result[t-t_start, ..., 0], self.label2color[t])
                else:
                    result[t-t_start,...] = 0
            return result         
        elif slot == self.AllBlocks:            
            # if nothing was computed, return empty list
            if len(self.label2color) == 0:
                result[0] = []
                return result 
            
            all_block_rois = []
            shape = self.Output.meta.shape            
            # assumes t,x,y,z,c
            slicing = [ slice(None), ] * 5
            for t in range(shape[0]): 
                slicing[0] = slice(t,t+1)
                all_block_rois.append(sliceToRoi(slicing, shape))
            
            result[0] = all_block_rois
            return result
            
        
    def propagateDirty(self, inputSlot, subindex, roi):     
        if inputSlot is self.LabelImage:
            self.Output.setDirty(roi)
        elif inputSlot is self.EventsVector:
            self._setLabel2Color()

    def setInSlot(self, slot, subindex, roi, value):
        assert slot == self.InputHdf5, "Invalid slot for setInSlot(): {}".format( slot.name )
        
    def _setLabel2Color(self, successive_ids=True):
        if not self.EventsVector.ready() or not self.Parameters.ready() \
            or not self.FilteredLabels.ready():            
            return
        
        events = self.EventsVector.value
        parameters = self.Parameters.value
        time_min, time_max = parameters['time_range']
        time_range = range(time_min, time_max)
        
#         x_range = parameters['x_range']
#         y_range = parameters['y_range']
#         z_range = parameters['z_range']
#         
        filtered_labels = self.FilteredLabels.value
                                                    
        label2color = []
        label2color.append({})
        mergers = []
        mergers.append({})
        
        maxId = 1 #  misdetections have id 1
        
        # handle start time offsets
        for i in range(time_range[0]):            
            label2color.append({})
            mergers.append({})
        
        for i in time_range:
            dis = get_dict_value(events[str(i-time_range[0]+1)], "dis", [])            
            app = get_dict_value(events[str(i-time_range[0]+1)], "app", [])
            div = get_dict_value(events[str(i-time_range[0]+1)], "div", [])
            mov = get_dict_value(events[str(i-time_range[0]+1)], "mov", [])
            merger = get_dict_value(events[str(i-time_range[0]+1)], "merger", [])
            multi = get_dict_value(events[str(i-time_range[0]+1)], "multiMove", [])
            
<<<<<<< HEAD
            print len(dis), "dis at", i
            print len(app), "app at", i
            print len(div), "div at", i
            print len(mov), "mov at", i
            print len(merger), "merger at", i
            print len(multi), "multi at", i
            print
=======
            logger.info( " {} dis at {}".format( len(dis), i ) )
            logger.info( " {} app at {}".format( len(app), i ) )
            logger.info( " {} div at {}".format( len(div), i ) )
            logger.info( " {} mov at {}".format( len(mov), i ) )
            logger.info( " {} merger at {}\n".format( len(merger), i ) )
>>>>>>> de83f292
            
            label2color.append({})
            mergers.append({})
            moves_at = []
                        
            for e in app:
                if successive_ids:
                    label2color[-1][e[0]] = maxId
                    maxId += 1
                else:
                    label2color[-1][e[0]] = np.random.randint(1, 255)

            for e in mov:                
                if not label2color[-2].has_key(e[0]) or e[0] in moves_at:
                    if successive_ids:
                        label2color[-2][e[0]] = maxId
                        maxId += 1
                    else:
                        label2color[-2][e[0]] = np.random.randint(1, 255)
                label2color[-1][e[1]] = label2color[-2][e[0]]
                moves_at.append(e[0])

            for e in div:
                if not label2color[-2].has_key(e[0]):
                    if successive_ids:
                        label2color[-2][e[0]] = maxId
                        maxId += 1
                    else:
                        label2color[-2][e[0]] = np.random.randint(1, 255)
                ancestor_color = label2color[-2][e[0]]
                label2color[-1][e[1]] = ancestor_color
                label2color[-1][e[2]] = ancestor_color
            
            for e in merger:
                mergers[-1][e[0]] = e[1]

            for e in multi:
                if int(e[2]) >= 0 and not label2color[int(e[2])].has_key(e[0]):
                    if successive_ids:
                        label2color[int(e[2])][e[0]] = maxId
                        maxId += 1
                    else:
                        label2color[int(e[2])][e[0]] = np.random.randint(1, 255)
                    print str(e[0]), 'was not in label2color[', e[2], ']'
                label2color[-1][e[1]] = label2color[int(e[2])][e[0]]
                
        # mark the filtered objects
        for i in filtered_labels.keys():
            if int(i)+time_range[0] >= len(label2color):
                continue
            fl_at = filtered_labels[i]
            for l in fl_at:
                assert l not in label2color[int(i)+time_range[0]]
                label2color[int(i)+time_range[0]][l] = 0                

        self.label2color = label2color
        self.mergers = mergers        
        
        self.Output._value = None
        self.Output.setDirty(slice(None))

        if 'MergerOutput' in self.outputs:
            self.MergerOutput._value = None
            self.MergerOutput.setDirty(slice(None))            
        

    def _generate_traxelstore(self,
                               time_range,
                               x_range,
                               y_range,
                               z_range,
                               size_range,
                               x_scale=1.0,
                               y_scale=1.0,
                               z_scale=1.0,
                               with_div=False,
                               with_local_centers=False,
                               median_object_size=None,
                               max_traxel_id_at=None,
                               with_opt_correction=False,
                               with_coordinate_list=False,
                               with_classifier_prior=False,
                               coordinate_map = None):
                
        if not self.Parameters.ready():
            raise Exception("Parameter slot is not ready")

        if coordinate_map is not None and not with_coordinate_list:
            coordinate_map.initialize()
        
        parameters = self.Parameters.value
        parameters['scales'] = [x_scale,y_scale,z_scale] 
        parameters['time_range'] = [min(time_range),max(time_range)]
        parameters['x_range'] = x_range
        parameters['y_range'] = y_range
        parameters['z_range'] = z_range
        parameters['size_range'] = size_range
        
        logger.info( "generating traxels" )
        logger.info( "fetching region features and division probabilities" )
        feats = self.ObjectFeatures(time_range).wait()        
        
        if with_div:
            if not self.DivisionProbabilities.ready() or len(self.DivisionProbabilities([0]).wait()[0]) == 0:
               raise Exception, "Classifier not yet ready. Did you forget to train the Division Detection Classifier?"
            divProbs = self.DivisionProbabilities(time_range).wait()
        
        if with_local_centers:
            localCenters = self.RegionLocalCenters(time_range).wait()
        
<<<<<<< HEAD
        if with_classifier_prior:
            if not self.DetectionProbabilities.ready() or len(self.DetectionProbabilities([0]).wait()[0]) == 0:
               raise Exception, "Classifier not yet ready. Did you forget to train the Object Count Classifier?"
            detProbs = self.DetectionProbabilities(time_range).wait()
            
        print "filling traxelstore"
=======
        logger.info( "filling traxelstore" )
>>>>>>> de83f292
        ts = pgmlink.TraxelStore()
                
        max_traxel_id_at = pgmlink.VectorOfInt()  
        filtered_labels = {}        
        obj_sizes = []
        total_count = 0
        empty_frame = False
        for t in feats.keys():
            rc = feats[t][default_features_key]['RegionCenter']
            lower = feats[t][default_features_key]['Coord<Minimum>']
            upper = feats[t][default_features_key]['Coord<Maximum>']
            if rc.size:
                rc = rc[1:, ...]
                lower = lower[1:, ...]
                upper = upper[1:, ...]
                
            if with_opt_correction:
                try:
                    rc_corr = feats[t][config.features_vigra_name]['RegionCenter_corr']
                except:
                    raise Exception, 'cannot consider optical correction since it has not been computed before'
                if rc_corr.size:
                    rc_corr = rc_corr[1:,...]

            ct = feats[t][default_features_key]['Count']
            if ct.size:
                ct = ct[1:, ...]

            
            logger.info( "at timestep {}, {} traxels found".format( t, rc.shape[0] ) )
            count = 0
            filtered_labels_at = []
            for idx in range(rc.shape[0]):
                # for 2d data, set z-coordinate to 0:
                if len(rc[idx]) == 2:
                    x, y = rc[idx]
                    z = 0
                elif len(rc[idx]) == 3:                    
                    x, y, z = rc[idx]
                else:
                    raise Exception, "The RegionCenter feature must have dimensionality 2 or 3."
                size = ct[idx]
                if (x < x_range[0] or x >= x_range[1] or
                    y < y_range[0] or y >= y_range[1] or
                    z < z_range[0] or z >= z_range[1] or
                    size < size_range[0] or size >= size_range[1]):
                    filtered_labels_at.append(int(idx + 1))
                    continue
                else:
                    count += 1
                tr = pgmlink.Traxel()
                tr.set_x_scale(x_scale)
                tr.set_y_scale(y_scale)
                tr.set_z_scale(z_scale)
                tr.Id = int(idx + 1)
                tr.Timestep = t

                # pgmlink expects always 3 coordinates, z=0 for 2d data
                tr.add_feature_array("com", 3)
                for i, v in enumerate([x,y,z]):
                    tr.set_feature_value('com', i, float(v))            
                
                if with_opt_correction:
                    tr.add_feature_array("com_corrected", 3)
                    for i, v in enumerate(rc_corr[idx]):
                        tr.set_feature_value("com_corrected", i, float(v))
                    if len(rc_corr[idx]) == 2:
                        tr.set_feature_value("com_corrected", 2, 0.)

                if with_div:
                    tr.add_feature_array("divProb", 1)
                    # idx+1 because rc and ct start from 1, divProbs starts from 0
                    tr.set_feature_value("divProb", 0, float(divProbs[t][idx+1][1]))

                if with_classifier_prior:
                    tr.add_feature_array("detProb", len(detProbs[t][idx+1]))
                    for i, v in enumerate(detProbs[t][idx+1]):
                        val = float(v)
                        if val < 0.0000001:
                            val = 0.0000001
                        if val > 0.99999999:
                            val = 0.99999999
                        tr.set_feature_value("detProb", i, float(v))
                        
                
                # FIXME: check whether it is 2d or 3d data!
                if with_local_centers:
                    tr.add_feature_array("localCentersX", len(localCenters[t][idx+1]))  
                    tr.add_feature_array("localCentersY", len(localCenters[t][idx+1]))
                    tr.add_feature_array("localCentersZ", len(localCenters[t][idx+1]))            
                    for i, v in enumerate(localCenters[t][idx+1]):
                        tr.set_feature_value("localCentersX", i, float(v[0]))
                        tr.set_feature_value("localCentersY", i, float(v[1]))
                        tr.set_feature_value("localCentersZ", i, float(v[2]))                

                tr.add_feature_array("count", 1)
                tr.set_feature_value("count", 0, float(size))
                if median_object_size is not None:
                    obj_sizes.append(float(size))

                    
                ts.add(tr)

                # add coordinate lists

                if with_coordinate_list and coordinate_map is not None: # store coordinates in arma::mat
                    # generate roi: assume the following order: txyzc
                    n_dim = len(rc[idx])
                    roi = [0]*5
                    roi[0] = slice(int(t), int(t+1))
                    roi[1] = slice(int(lower[idx][0]), int(upper[idx][0] + 1))
                    roi[2] = slice(int(lower[idx][1]), int(upper[idx][1] + 1))
                    if n_dim == 3:
                        roi[3] = slice(int(lower[idx][2]), int(upper[idx][2] + 1))
                    else:
                        assert n_dim == 2
                    image_excerpt = self.LabelImage[roi].wait()
                    if n_dim == 2:
                        image_excerpt = image_excerpt[0, ..., 0, 0]
                    elif n_dim ==3:
                        image_excerpt = image_excerpt[0, ..., 0]
                    else:
                        raise Exception, "n_dim = %s instead of 2 or 3"

                    pgmlink.extract_coordinates(coordinate_map, image_excerpt, lower[idx].astype(np.int64), tr)
                    
            
            if len(filtered_labels_at) > 0:
                filtered_labels[str(int(t)-time_range[0])] = filtered_labels_at
            logger.info( "at timestep {}, {} traxels passed filter".format(t, count) )
            max_traxel_id_at.append(int(rc.shape[0]))
            if count == 0:
                empty_frame = True
                
            total_count += count
        
        if median_object_size is not None:
            median_object_size[0] = np.median(np.array(obj_sizes),overwrite_input=True)
            logger.info( 'median object size = ' + str(median_object_size[0]) )
        
        self.FilteredLabels.setValue(filtered_labels, check_changed=False)
        
        return ts, empty_frame

    <|MERGE_RESOLUTION|>--- conflicted
+++ resolved
@@ -193,21 +193,11 @@
             merger = get_dict_value(events[str(i-time_range[0]+1)], "merger", [])
             multi = get_dict_value(events[str(i-time_range[0]+1)], "multiMove", [])
             
-<<<<<<< HEAD
-            print len(dis), "dis at", i
-            print len(app), "app at", i
-            print len(div), "div at", i
-            print len(mov), "mov at", i
-            print len(merger), "merger at", i
-            print len(multi), "multi at", i
-            print
-=======
             logger.info( " {} dis at {}".format( len(dis), i ) )
             logger.info( " {} app at {}".format( len(app), i ) )
             logger.info( " {} div at {}".format( len(div), i ) )
             logger.info( " {} mov at {}".format( len(mov), i ) )
             logger.info( " {} merger at {}\n".format( len(merger), i ) )
->>>>>>> de83f292
             
             label2color.append({})
             mergers.append({})
@@ -318,16 +308,12 @@
         if with_local_centers:
             localCenters = self.RegionLocalCenters(time_range).wait()
         
-<<<<<<< HEAD
         if with_classifier_prior:
             if not self.DetectionProbabilities.ready() or len(self.DetectionProbabilities([0]).wait()[0]) == 0:
                raise Exception, "Classifier not yet ready. Did you forget to train the Object Count Classifier?"
             detProbs = self.DetectionProbabilities(time_range).wait()
             
-        print "filling traxelstore"
-=======
         logger.info( "filling traxelstore" )
->>>>>>> de83f292
         ts = pgmlink.TraxelStore()
                 
         max_traxel_id_at = pgmlink.VectorOfInt()  
