--- conflicted
+++ resolved
@@ -31,12 +31,8 @@
     
     def __init__(self, parent=None, graph=None):
         super(OpTrackingBase, self).__init__(parent=parent, graph=graph)        
-<<<<<<< HEAD
         self.label2color = []  
         self.mergers = []
-=======
-        self.label2color = []    
->>>>>>> 1ed89909
         
         # As soon as input data is available, check its constraints
         self.RawImage.notifyReady( self._checkConstraints )
