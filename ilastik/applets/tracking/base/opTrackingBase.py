--- conflicted
+++ resolved
@@ -237,19 +237,10 @@
             merger = get_dict_value(events[str(i - time_range[0])], "merger", [])
             res = get_dict_value(events[str(i - time_range[0])], "res", {})
 
-<<<<<<< HEAD
-            logger.info(" {} app at {}".format(len(app), i))
-            logger.info(" {} div at {}".format(len(div), i))
-            logger.info(" {} mov at {}".format(len(mov), i))
-            logger.info(" {} merger at {}".format(len(merger), i))
-=======
-            logger.debug(" {} dis at {}".format(len(dis), i))
             logger.debug(" {} app at {}".format(len(app), i))
             logger.debug(" {} div at {}".format(len(div), i))
             logger.debug(" {} mov at {}".format(len(mov), i))
             logger.debug(" {} merger at {}".format(len(merger), i))
-            logger.debug(" {} res at {}".format(len(res), i))
->>>>>>> 5f173b3a
 
             label2color.append({})
             mergers.append({})
@@ -472,10 +463,7 @@
             if ct.size:
                 ct = ct[1:, ...]
 
-<<<<<<< HEAD
-=======
             logger.debug("at timestep {}, {} traxels found".format(t, rc.shape[0]))
->>>>>>> 5f173b3a
             count = 0
             filtered_labels_at = []
             for idx in range(rc.shape[0]):
