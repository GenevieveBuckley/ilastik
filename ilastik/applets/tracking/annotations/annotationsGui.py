--- conflicted
+++ resolved
@@ -21,7 +21,7 @@
 from __future__ import division
 from builtins import range
 from PyQt5 import uic, QtWidgets, QtCore
-from PyQt5.QtGui import QColor, QPixmap, QIcon
+from PyQt5.QtGui import QColor, QPixmap, QIcon, QTextCursor
 
 import sys
 import os
@@ -199,11 +199,7 @@
                     if maxValue > self.mergerProbabilityCutOff:
                         mergerIndex = index
                     if mergerIndex >0:
-<<<<<<< HEAD
-                        if (not ul in list(labels[t].keys())) or( ul in list(labels[t].keys()) and mergerIndex > len(labels[t][ul])):
-=======
                         if ( t not in labels.keys() or not ul in labels[t].keys()) or( ul in labels[t].keys() and mergerIndex > len(labels[t][ul])):
->>>>>>> 0423a971
                             mergerCandidates.append([t,ul,maxValue])
 
         if mergerCandidates == []:
@@ -235,11 +231,7 @@
             uniqueLabels = list(numpy.sort(vigra.analysis.unique(li)))
 
             for ul in uniqueLabels:
-<<<<<<< HEAD
-                if ul > 0 and not ul in list(labels[t].keys()):
-=======
                 if ul > 0 and (t not in labels.keys() or not ul in labels[t].keys()):
->>>>>>> 0423a971
                     self._gotoObject(ul, t, keepXYZ=False)
                     return ul, t
 
@@ -261,11 +253,7 @@
         uniqueLabels = list(numpy.sort(vigra.analysis.unique(li)))
 
         for ul in uniqueLabels:
-<<<<<<< HEAD
-            if ul > 0 and not ul in list(labels[t].keys()):
-=======
             if ul > 0 and (t not in labels.keys() or not ul in labels[t].keys()):
->>>>>>> 0423a971
                 self._gotoObject(ul, t, keepXYZ=False)
                 return ul, t
 
@@ -440,124 +428,6 @@
         self.topLevelOperatorView.Divisions.setValue(self.topLevelOperatorView.divisions)
 
     def _onSaveAnnotations(self):
-<<<<<<< HEAD
-        self.features = self.topLevelOperatorView.ObjectFeatures(list(range(0,self.topLevelOperatorView.LabelImage.meta.shape[0]))).wait()#, {'RegionCenter','Coord<Minimum>','Coord<Maximum>'}).wait()
-        for name in list(self.topLevelOperatorView.Crops.value.keys()):
-            crop = self.topLevelOperatorView.Crops.value[name]
-
-            if name not in list(self.topLevelOperatorView.Annotations.value.keys()):
-                self.topLevelOperatorView.Annotations.value[name] = {}
-            if "divisions" not in list(self.topLevelOperatorView.Annotations.value[name].keys()):
-                self.topLevelOperatorView.Annotations.value[name]["divisions"] = {}
-            for parentTrack in list(self.topLevelOperatorView.divisions.keys()):
-                time = self.topLevelOperatorView.divisions[parentTrack][1]
-                child1Track = self.topLevelOperatorView.divisions[parentTrack][0][0]
-                child2Track = self.topLevelOperatorView.divisions[parentTrack][0][1]
-
-                parent = self.getLabel(time, parentTrack)
-                child1 = self.getLabel(time+1, child1Track)
-                child2 = self.getLabel(time+1, child2Track)
-
-                if not (parent and child1 and child2):
-                    logger.info("WARNING:Your divisions and labels do not match for time {} and parent track {} with label {}!".format(time,parentTrack,parent))
-                    pass
-                else:
-                    lowerParent = self.features[time][default_features_key]['Coord<Minimum>'][parent]
-                    upperParent = self.features[time][default_features_key]['Coord<Maximum>'][parent]
-
-                    lowerChild1 = self.features[time+1][default_features_key]['Coord<Minimum>'][child1]
-                    upperChild1 = self.features[time+1][default_features_key]['Coord<Maximum>'][child1]
-
-                    lowerChild2 = self.features[time+1][default_features_key]['Coord<Minimum>'][child2]
-                    upperChild2 = self.features[time+1][default_features_key]['Coord<Maximum>'][child2]
-
-                    addAnnotation = False
-                    if len(lowerParent) == 2:
-                        if (crop["time"][0] <= time <= crop["time"][1]) and \
-                            ((crop["starts"][0] <= upperParent[0] and lowerParent[0] <= crop["stops"][0] and \
-                            crop["starts"][1] <= upperParent[1] and lowerParent[1] <= crop["stops"][1]) and \
-                            ( crop["starts"][0] <= upperChild1[0] and lowerChild1[0] <= crop["stops"][0] and \
-                            crop["starts"][1] <= upperChild1[1] and lowerChild1[1] <= crop["stops"][1]) and \
-                            ( crop["starts"][0] <= upperChild2[0] and lowerChild2[0] <= crop["stops"][0] and \
-                            crop["starts"][1] <= upperChild2[1] and lowerChild2[1] <= crop["stops"][1])):
-                            addAnnotation = True
-                    else:
-                        if (crop["time"][0] <= time <= crop["time"][1]) and \
-                            ((crop["starts"][0] <= upperParent[0] and lowerParent[0] <= crop["stops"][0] and \
-                            crop["starts"][1] <= upperParent[1] and lowerParent[1] <= crop["stops"][1] and \
-                            crop["starts"][2] <= upperParent[2] and lowerParent[2] <= crop["stops"][2]) and \
-                            ( crop["starts"][0] <= upperChild1[0] and lowerChild1[0] <= crop["stops"][0] and \
-                            crop["starts"][1] <= upperChild1[1] and lowerChild1[1] <= crop["stops"][1] and \
-                            crop["starts"][2] <= upperChild1[2] and lowerChild1[2] <= crop["stops"][2]) and \
-                            ( crop["starts"][0] <= upperChild2[0] and lowerChild2[0] <= crop["stops"][0] and \
-                            crop["starts"][1] <= upperChild2[1] and lowerChild2[1] <= crop["stops"][1] and \
-                            crop["starts"][2] <= upperChild2[2] and lowerChild2[2] <= crop["stops"][2])):
-                            addAnnotation = True
-                    if addAnnotation:
-                        if parentTrack not in list(self.topLevelOperatorView.Annotations.value[name]["divisions"].keys()):
-                            self.topLevelOperatorView.Annotations.value[name]["divisions"][parentTrack] = {}
-                        self.topLevelOperatorView.Annotations.value[name]["divisions"][parentTrack] = self.topLevelOperatorView.divisions[parentTrack]
-                    else:
-                        annotations = self.topLevelOperatorView.Annotations.value
-                        if parentTrack in list(annotations[name]["divisions"].keys()):
-                            del annotations[name]["divisions"][parentTrack]
-                        self.topLevelOperatorView.Annotations.setValue(annotations)
-
-            if name not in list(self.topLevelOperatorView.Annotations.value.keys()):
-                self.topLevelOperatorView.Annotations.value[name] = {}
-            if "labels" not in list(self.topLevelOperatorView.Annotations.value[name].keys()):
-                self.topLevelOperatorView.Annotations.value[name]["labels"] = {}
-
-            for time in list(self.topLevelOperatorView.labels.keys()):
-                if crop["time"][0] <= time <= crop["time"][1]:
-                    for label in list(self.topLevelOperatorView.labels[time].keys()):
-                        lower = self.features[time][default_features_key]['Coord<Minimum>'][label]
-                        upper = self.features[time][default_features_key]['Coord<Maximum>'][label]
-
-                        addAnnotation = False
-                        if len(lower) == 2:
-                            if  crop["time"][0] <= time <= crop["time"][1] and \
-                                crop["starts"][0] <= upper[0] and lower[0] <= crop["stops"][0] and \
-                                crop["starts"][1] <= upper[1] and lower[1] <= crop["stops"][1]:
-                                addAnnotation = True
-                        else:
-                            if  crop["time"][0] <= time <= crop["time"][1] and \
-                                crop["starts"][0] <= upper[0] and lower[0] <= crop["stops"][0] and \
-                                crop["starts"][1] <= upper[1] and lower[1] <= crop["stops"][1] and \
-                                crop["starts"][2] <= upper[2] and lower[2] <= crop["stops"][2]:
-                                addAnnotation = True
-
-                        if addAnnotation:
-                            if time not in list(self.topLevelOperatorView.Annotations.value[name]["labels"].keys()):
-                                self.topLevelOperatorView.Annotations.value[name]["labels"][time] = {}
-                            self.topLevelOperatorView.Annotations.value[name]["labels"][time][label] = self.topLevelOperatorView.labels[time][label]
-                        else:
-                            annotations = self.topLevelOperatorView.Annotations.value
-                            if time in list(annotations[name]["labels"].keys()) and \
-                                    label in list(annotations[name]["labels"][time].keys()):
-                                del annotations[name]["labels"][time][label]
-                            if time in list(annotations[name]["labels"].keys()) and \
-                                    annotations[name]["labels"][time] == {}:
-                                del annotations[name]["labels"][time]
-                            self.topLevelOperatorView.Annotations.setValue(annotations)
-
-        for name in list(self.topLevelOperatorView.Annotations.value.keys()):
-            if self.topLevelOperatorView.Annotations.value[name]["divisions"] == {} and \
-                    self.topLevelOperatorView.Annotations.value[name]["labels"] == {}:
-                annotations = self.topLevelOperatorView.Annotations.value
-                del annotations[name]["labels"]
-                del annotations[name]["divisions"]
-                del annotations[name]
-                self.topLevelOperatorView.Annotations.setValue(annotations)
-
-        for time in list(self.topLevelOperatorView.labels.keys()):
-            for label in list(self.topLevelOperatorView.labels[time].keys()):
-                labelFound = False
-                for name in list(self.topLevelOperatorView.Annotations.value.keys()):
-                    if time in list(self.topLevelOperatorView.Annotations.value[name]["labels"].keys()) and label in list(self.topLevelOperatorView.Annotations.value[name]["labels"][time].keys()):
-                        labelFound = True
-                if not labelFound:
-=======
         self.features = self.topLevelOperatorView.ObjectFeatures(range(0,self.topLevelOperatorView.LabelImage.meta.shape[0])).wait()#, {'RegionCenter','Coord<Minimum>','Coord<Maximum>'}).wait()
         if "divisions" not in self.topLevelOperatorView.Annotations.value.keys():
             self.topLevelOperatorView.Annotations.value["divisions"] = {}
@@ -598,7 +468,6 @@
         for time in self.topLevelOperatorView.labels.keys():
             for label in self.topLevelOperatorView.labels[time].keys():
                 if time not in self.topLevelOperatorView.Annotations.value["labels"].keys() and label in self.topLevelOperatorView.Annotations.value["labels"][time].keys():
->>>>>>> 0423a971
                     del self.topLevelOperatorView.labels[time][label]
 
         self._setDirty(self.mainOperator.Annotations, list(range(self.mainOperator.TrackImage.meta.shape[0])))
@@ -1121,33 +990,8 @@
 
     def _addObjectToTrack(self, activeTrack, oid, t):
 
-<<<<<<< HEAD
-        crop = self.getCurrentCrop()
-
-        if t not in list(range(crop["time"][0],crop["time"][1]+1)):
-            return -98
-
-        lower = self.features[t][default_features_key]['Coord<Minimum>'][oid]
-        upper = self.features[t][default_features_key]['Coord<Maximum>'][oid]
-        addAnnotation = False
-        if len(lower) == 2:
-            if  crop["starts"][0] <= upper[0] and lower[0] <= crop["stops"][0] and \
-                crop["starts"][1] <= upper[1] and lower[1] <= crop["stops"][1]:
-                addAnnotation = True
-        else:
-            if  crop["starts"][0] <= upper[0] and lower[0] <= crop["stops"][0] and \
-                crop["starts"][1] <= upper[1] and lower[1] <= crop["stops"][1] and \
-                crop["starts"][2] <= upper[2] and lower[2] <= crop["stops"][2]:
-                addAnnotation = True
-
-        if not addAnnotation:
-            return -99 # info message depends on the caller: rightClick/runAutomaticTracking or leftClick(addObjectToTrack)
-
-        if t not in list(self.mainOperator.labels.keys()):
-=======
         maxTime = self.topLevelOperatorView.LabelImage.meta.shape[0]
         if t not in self.mainOperator.labels.keys():
->>>>>>> 0423a971
             self.mainOperator.labels[t] = {}
         if oid not in list(self.mainOperator.labels[t].keys()):
             self.mainOperator.labels[t][oid] = set()
@@ -1778,7 +1622,7 @@
     @threadRouted
     def _log(self, prompt):
         self._drawer.logOutput.append(prompt)
-        self._drawer.logOutput.moveCursor(QtGui.QTextCursor.End)
+        self._drawer.logOutput.moveCursor(QTextCursor.End)
         logger.info( prompt )
 
     #
