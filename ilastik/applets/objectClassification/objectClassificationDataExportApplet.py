from ilastik.applets.dataExport.dataExportApplet import DataExportApplet

class ObjectClassificationDataExportApplet( DataExportApplet ):
    """
    This a specialization of the generic data export applet that
    provides a special viewer for object classification predictions.
    """
        
    def getMultiLaneGui(self):
        if self._gui is None:
            # Gui is a special subclass of the generic gui
            from objectClassificationDataExportGui import ObjectClassificationDataExportGui
<<<<<<< HEAD
            self._gui = ObjectClassificationDataExportGui( self.topLevelOperator, self.guiControlSignal, self.progressSignal, self._title )
=======
            self._gui = ObjectClassificationDataExportGui( self, self._topLevelOperator )
>>>>>>> 5c359ae0
        return self._gui




<|MERGE_RESOLUTION|>--- conflicted
+++ resolved
@@ -10,11 +10,7 @@
         if self._gui is None:
             # Gui is a special subclass of the generic gui
             from objectClassificationDataExportGui import ObjectClassificationDataExportGui
-<<<<<<< HEAD
-            self._gui = ObjectClassificationDataExportGui( self.topLevelOperator, self.guiControlSignal, self.progressSignal, self._title )
-=======
-            self._gui = ObjectClassificationDataExportGui( self, self._topLevelOperator )
->>>>>>> 5c359ae0
+            self._gui = ObjectClassificationDataExportGui( self, self.topLevelOperator )
         return self._gui
 
 
