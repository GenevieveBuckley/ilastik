import numpy
import vigra
import warnings

from lazyflow.graph import Operator, InputSlot, OutputSlot
from lazyflow.stype import Opaque
from lazyflow.rtype import List
from lazyflow.operators import OpValueCache
from lazyflow.request import Request, RequestPool
from functools import partial

from ilastik.utility import OperatorSubView, MultiLaneOperatorABC, OpMultiLaneWrapper
from ilastik.utility.mode import mode
from ilastik.applets.objectExtraction.opObjectExtraction import gui_features_suffix

class OpObjectClassification(Operator, MultiLaneOperatorABC):
    name = "OpObjectClassification"
    category = "Top-level"

    ###############
    # Input slots #
    ###############
    BinaryImages = InputSlot(level=1) # for visualization
    RawImages = InputSlot(level=1) # for visualization
    SegmentationImages = InputSlot(level=1) #connected components
    ObjectFeatures = InputSlot(rtype=List, stype=Opaque, level=1)
    LabelsAllowedFlags = InputSlot(stype='bool', level=1)
    LabelInputs = InputSlot(stype=Opaque, rtype=List, optional=True, level=1)

    ################
    # Output slots #
    ################
    NumLabels = OutputSlot()
    Classifier = OutputSlot()
    LabelImages = OutputSlot(level=1)
    Predictions = OutputSlot(level=1, stype=Opaque, rtype=List)
    Probabilities = OutputSlot(level=1, stype=Opaque, rtype=List)
    PredictionImages = OutputSlot(level=1) #Labels, by the majority vote
    PredictionProbabilityChannels = OutputSlot(level=2) # Classification predictions, enumerated by channel
    SegmentationImagesOut = OutputSlot(level=1) #input connected componen

    # TODO: not actually used
    Eraser = OutputSlot()
    DeleteLabel = OutputSlot()

    def __init__(self, *args, **kwargs):
        super(OpObjectClassification, self).__init__(*args, **kwargs)

        # internal operators
        opkwargs = dict(parent=self)
        self.opTrain = OpObjectTrain(parent=self)
        self.opPredict = OpMultiLaneWrapper(OpObjectPredict, **opkwargs)
        self.opLabelsToImage = OpMultiLaneWrapper(OpRelabelSegmentation, **opkwargs)
        self.opPredictionsToImage = OpMultiLaneWrapper(OpRelabelSegmentation, **opkwargs)
        self.opProbabilityChannelsToImage = OpMultiLaneWrapper(OpMultiRelabelSegmentation, **opkwargs)

        self.classifier_cache = OpValueCache(parent=self)

        # connect inputs
        self.opTrain.inputs["Features"].connect(self.ObjectFeatures)
        self.opTrain.inputs['Labels'].connect(self.LabelInputs)
        self.opTrain.inputs['FixClassifier'].setValue(False)

        self.classifier_cache.inputs["Input"].connect(self.opTrain.outputs['Classifier'])

        # Find the highest label in all the label images
        self.opMaxLabel = OpMaxLabel( parent=self, graph=self.graph)
        self.opMaxLabel.Inputs.connect( self.LabelInputs )

        self.opPredict.inputs["Features"].connect(self.ObjectFeatures)
        self.opPredict.inputs["Classifier"].connect(self.classifier_cache.outputs['Output'])
        self.opPredict.inputs["LabelsCount"].connect(self.opMaxLabel.Output)

        self.opLabelsToImage.inputs["Image"].connect(self.SegmentationImages)
        self.opLabelsToImage.inputs["ObjectMap"].connect(self.LabelInputs)
        self.opLabelsToImage.inputs["Features"].connect(self.ObjectFeatures)

        self.opPredictionsToImage.inputs["Image"].connect(self.SegmentationImages)
        self.opPredictionsToImage.inputs["ObjectMap"].connect(self.opPredict.Predictions)
        self.opPredictionsToImage.inputs["Features"].connect(self.ObjectFeatures)

        self.opProbabilityChannelsToImage.inputs["Image"].connect(self.SegmentationImages)
        self.opProbabilityChannelsToImage.inputs["ObjectMaps"].connect(self.opPredict.ProbabilityChannels)
        self.opProbabilityChannelsToImage.inputs["Features"].connect(self.ObjectFeatures)

        # connect outputs
        self.NumLabels.connect( self.opMaxLabel.Output )
        self.LabelImages.connect(self.opLabelsToImage.Output)
        self.Predictions.connect(self.opPredict.Predictions)
        self.Probabilities.connect(self.opPredict.Probabilities)
        self.PredictionImages.connect(self.opPredictionsToImage.Output)
        self.PredictionProbabilityChannels.connect(self.opProbabilityChannelsToImage.Output)
        #self.Classifier.connect(self.opTrain.Classifier)
        self.Classifier.connect(self.classifier_cache.Output)

        self.SegmentationImagesOut.connect(self.SegmentationImages)
<<<<<<< HEAD
        
=======

>>>>>>> 1e297470
        self.Eraser.setValue(100)
        self.DeleteLabel.setValue(-1)
        
        self._labelBBoxes = []
        self._ambiguousLabels = []
        self._needLabelTransfer = False

        def handleNewInputImage(multislot, index, *args):
            def handleInputReady(slot):
                self.setupCaches(multislot.index(slot))
            multislot[index].notifyReady(handleInputReady)

        self.SegmentationImages.notifyInserted(handleNewInputImage)

    def setupCaches(self, imageIndex):
        """Setup the label input to correct dimensions"""
        numImages=len(self.SegmentationImages)
        self.LabelInputs.resize(numImages)
        self.LabelInputs[imageIndex].meta.shape = (1,)
        self.LabelInputs[imageIndex].meta.dtype = object
        self.LabelInputs[imageIndex].meta.mapping_dtype = numpy.uint8
        self.LabelInputs[imageIndex].meta.axistags = None
        
        self._resetLabelInputs(imageIndex)

    def _resetLabelInputs(self, imageIndex, roi=None):
        labels = dict()
        for t in range(self.SegmentationImages[imageIndex].meta.shape[0]):
            labels[t] = numpy.zeros((2,))
        self.LabelInputs[imageIndex].setValue(labels)

    def setupOutputs(self):
        pass

    def setInSlot(self, slot, subindex, roi, value):
        pass

    def propagateDirty(self, slot, subindex, roi):
        if slot==self.SegmentationImages:
            print "segmentation changed, aaaaaaaa, subindex=", subindex
            self._ambiguousLabels[subindex[0]] = self.LabelInputs[subindex[0]].value
            self._needLabelTransfer = True
            

    def assignObjectLabel(self, imageIndex, coordinate, assignedLabel):
        """
        Update the assigned label of the object located at the given coordinate.
        Does nothing if no object resides at the given coordinate.
        """
        segmentationShape = self.SegmentationImagesOut[imageIndex].meta.shape
        assert len(coordinate) == len( segmentationShape ), "Coordinate: {} is has the wrong length for this image, which is of shape: {}".format( coordinate, segmentationShape )
        slicing = tuple(slice(i, i+1) for i in coordinate)
        arr = self.SegmentationImagesOut[imageIndex][slicing].wait()

        objIndex = arr.flat[0]
        if objIndex == 0: # background; FIXME: do not hardcode
            return
        timeCoord = coordinate[0]
        labelslot = self.LabelInputs[imageIndex]
        labelsdict = labelslot.value
        labels = labelsdict[timeCoord]

        nobjects = len(labels)
        if objIndex >= nobjects:
            newLabels = numpy.zeros((objIndex + 1),)
            newLabels[:nobjects] = labels[:]
            labels = newLabels
        labels[objIndex] = assignedLabel
        labelsdict[timeCoord] = labels
        labelslot.setValue(labelsdict)
        labelslot.setDirty([(timeCoord, objIndex)])
        
        #Fill the cache of label bounding boxes, if it was empty
        if len(self._labelBBoxes[imageIndex].keys())==0:
            print "opObjectClassification.assignObjectLabel: caching bboxes for image:", imageIndex
            #it's the first label for this image
            feats = self.ObjectFeatures[imageIndex]([timeCoord]).wait()
            
            #the bboxes should be the same for all channels
            mins = feats[timeCoord][0]["Coord<Minimum >"]
            maxs = feats[timeCoord][0]["Coord<Maximum >"]
            bboxes = dict()
            #FIXME: we remove the space in the end of "Coord<Minimum >". 
            #Maybe one day vigra will do it as well.
            bboxes["Coord<Minimum>"]=mins
            bboxes["Coord<Maximum>"]=maxs
            self._labelBBoxes[imageIndex][timeCoord]=bboxes

    def triggerTransferLabels(self, imageIndex):
        if not self._needLabelTransfer:
            return
        if not self.SegmentationImages[imageIndex].ready():
            return
        if len(self._labelBBoxes[imageIndex].keys())==0:
            #we either don't have any labels or we just read the project from file
            #nothing to transfer
            self._needLabelTransfer = False
            return
        
        for timeCoord in range(self.SegmentationImages.meta.shape[0]):
            #we have to get new object features to get bounding boxes
            new_feats = self.ObjectFeatures[imageIndex]([timeCoord]).wait()
            coords = dict()
            coords["Coord<Minimum>"]=new_feats[timeCoord][0]["Coord<Minimum >"]
            coords["Coord<Maximum>"]=new_feats[timeCoord][0]["Coord<Maximum >"]
            new_labels = self.transferLabels(self._ambiguousLabels[imageIndex][timeCoord], \
                                             self._labelBBoxes[imageIndex][timeCoord], \
                                            coords)
            self.LabelInputs[imageIndex][timeCoord]=new_labels
            self._labelBBoxes[imageIndex][timeCoord]=coords
            self._ambiguousLabels[imageIndex][timeCoord]=numpy.zeros((2,)) #initialize ambig. labels as normal labels
            

                
    @staticmethod
    def transferLabels(old_labels, old_bboxes, new_bboxes, axistags = None):
        import itertools
        print "calling transferLabels"
        mins_old = old_bboxes["Coord<Minimum>"]
        maxs_old = old_bboxes["Coord<Maximum>"]
        mins_new = new_bboxes["Coord<Minimum>"]
        maxs_new = new_bboxes["Coord<Maximum>"]
        nobj_old = mins_old.shape[0]
        nobj_new = mins_new.shape[0]
        if axistags is None:
            axistags = "xyz"
        class bbox():
            def __init__(self, minmaxs, axistags):
                self.xmin = minmaxs[0][axistags.index('x')]
                self.ymin = minmaxs[0][axistags.index('y')]
                self.zmin = minmaxs[0][axistags.index('z')]
                self.xmax = minmaxs[1][axistags.index('x')]
                self.ymax = minmaxs[1][axistags.index('y')]
                self.zmax = minmaxs[1][axistags.index('z')]
                self.rad_x = 0.5*(self.xmax - self.xmin)
                self.cent_x = self.xmin+self.rad_x
                self.rad_y = 0.5*(self.ymax-self.ymin)
                self.cent_y = self.ymin+self.rad_y
                self.rad_z = 0.5*(self.zmax-self.zmin)
                self.cent_z = self.zmin+self.rad_z
                
            @staticmethod    
            def overlap(bbox_tuple):
                this = bbox_tuple[0]
                that = bbox_tuple[1]
                pixelsum = 0
                over_x = this.rad_x+that.rad_x - (abs(this.cent_x-that.cent_x))
                over_y = this.rad_y+that.rad_y - (abs(this.cent_y-that.cent_y))
                over_z = this.rad_z+that.rad_z - (abs(this.cent_z-that.cent_z))
                
                if over_x>0 and over_y>0 and over_z>0:
                    return over_x*over_y*over_z
                return 0
                    
        nonzeros = numpy.nonzero(old_labels)
        bboxes_old = [bbox(x, axistags) for x in zip(mins_old[nonzeros], maxs_old[nonzeros])]
        bboxes_new = [bbox(x, axistags) for x in zip(mins_new, maxs_new)]
        
        double_for_loop = itertools.product(bboxes_old, bboxes_new)
        overlaps = map(bbox.overlap, double_for_loop)
        
        overlaps = numpy.asarray(overlaps)
        overlaps = overlaps.reshape((len(bboxes_old), len(bboxes_new)))
        print overlaps
        new_labels = numpy.zeros((nobj_new,), dtype=numpy.uint32)
        for iobj in range(overlaps.shape[0]):
            #take the object with maximum overlap
            newindex = numpy.argmax(overlaps[iobj, :])
            overlaps[iobj, :] = 0
            overlaps[iobj, newindex] = 1 #doesn't matter what number>0
            #new_labels[newindex]=old_labels[iobj]
            
        for iobj in range(nobj_new):
            labels = numpy.where(overlaps[:, iobj]>0)
            if labels[0].shape[0]==1:
                print nonzeros, labels[0][0], nonzeros[0][labels[0][0]]
                print old_labels[nonzeros[0][labels[0][0]]]
                new_labels[iobj]=old_labels[nonzeros[0][labels[0][0]]]
        
            
        return new_labels
        
        
            

    def addLane(self, laneIndex):
        numLanes = len(self.SegmentationImages)
        assert numLanes == laneIndex, "Image lanes must be appended."
        for slot in self.inputs.values():
            if slot.level > 0 and len(slot) == laneIndex:
                slot.resize(numLanes + 1)
                
        self._ambiguousLabels.insert(laneIndex, None)
        self._labelBBoxes.insert(laneIndex, dict())

    def removeLane(self, laneIndex, finalLength):
        for slot in self.inputs.values():
            if slot.level > 0 and len(slot) == finalLength + 1:
                slot.removeSlot(laneIndex, finalLength)
                
        self._ambiguousLabels.pop(laneIndex)
        self._labelBBoxes.pop(laneIndex)

    def getLane(self, laneIndex):
        return OperatorSubView(self, laneIndex)


def _atleast_nd(a, ndim):
    """Like numpy.atleast_1d and friends, but supports arbitrary ndim,
    always puts extra dimensions last, and resizes.

    """
    if ndim < a.ndim:
        return
    nnew = ndim - a.ndim
    newshape = tuple(list(a.shape) + [1] * nnew)
    a.resize(newshape)


def _concatenate(arrays, axis):
    """wrapper to numpy.concatenate that resizes arrays first."""
    arrays = list(a for a in arrays if 0 not in a.shape)
    if len(arrays) == 0:
        return numpy.array([])
    maxd = max(max(a.ndim for a in arrays), 2)
    for a in arrays:
        _atleast_nd(a, maxd)
    return numpy.concatenate(arrays, axis=axis)


def make_feature_array(feats, labels=None):
    featlist = []
    labellist = []
    featnames = feats.values()[0].keys()

    # remove extra features used by applet only.
    featnames = sorted(list(n for n in featnames
                            if gui_features_suffix not in n))

    for t in sorted(feats.keys()):
        featsMatrix_tmp = []

        if labels is not None:
            labellist_tmp = []
            lab = labels[t].squeeze()
            index = numpy.nonzero(lab)
            labellist_tmp.append(lab[index])

        for featname in featnames:
            value = feats[t][featname]
            ft = numpy.asarray(value.squeeze())
            if labels is not None:
                ft = ft[index]
            featsMatrix_tmp.append(ft)

        featlist.append(_concatenate(featsMatrix_tmp, axis=1))
        if labels is not None:
            labellist.append(_concatenate(labellist_tmp, axis=1))

    featMatrix = _concatenate(featlist, axis=0)
    if labels is not None:
        labelsMatrix = _concatenate(labellist, axis=0)
        return featMatrix, labelsMatrix
    return featMatrix


class OpObjectTrain(Operator):
    name = "TrainRandomForestObjects"
    description = "Train a random forest on multiple images"
    category = "Learning"

    Labels = InputSlot(level=1, stype=Opaque, rtype=List)
    Features = InputSlot(level=1, rtype=List, stype=Opaque)
    FixClassifier = InputSlot(stype="bool")
    ForestCount = InputSlot(stype="int", value=1)

    Classifier = OutputSlot()

    def __init__(self, *args, **kwargs):
        super(OpObjectTrain, self).__init__(*args, **kwargs)
        self._tree_count = 100
        self.FixClassifier.setValue(False)

    def setupOutputs(self):
        if self.inputs["FixClassifier"].value == False:
            self.outputs["Classifier"].meta.dtype = object
            self.outputs["Classifier"].meta.shape = (self.ForestCount.value,)
            self.outputs["Classifier"].meta.axistags = None

    def execute(self, slot, subindex, roi, result):

        featList = []
        labelsList = []

        for i in range(len(self.Labels)):
            feats = self.Features[i]([]).wait()

            # TODO: we should be able to use self.Labels[i].value,
            # but the current implementation of Slot.value() does not
            # do the right thing.
            labels = self.Labels[i]([]).wait()

            featstmp, labelstmp = make_feature_array(feats, labels)
            featList.append(featstmp)
            labelsList.append(labelstmp)

        featMatrix = _concatenate(featList, axis=0)
        labelsMatrix = _concatenate(labelsList, axis=0)
        print "training on matrix:", featMatrix.shape, featMatrix.dtype

        if len(featMatrix) == 0 or len(labelsMatrix) == 0:
            result[:] = None
            return
        oob = [0] * self.ForestCount.value
        try:
            # Ensure there are no NaNs in the feature matrix
            # TODO: There should probably be a better way to fix this...
            featMatrix = numpy.asarray(featMatrix, dtype=numpy.float32)
            nanFeatMatrix = numpy.isnan(featMatrix)
            if nanFeatMatrix.any():
                warnings.warn("Feature matrix has NaN values!  Replacing with 0.0...")
                featMatrix[numpy.where(nanFeatMatrix)] = 0.0
            # train and store forests in parallel
            pool = RequestPool()
            for i in range(self.ForestCount.value):
                def train_and_store(number):
                    result[number] = vigra.learning.RandomForest(self._tree_count)
                    oob[number] = result[number].learnRF(featMatrix, numpy.asarray(labelsMatrix, dtype=numpy.uint32))
                    print "intermediate oob:", oob[number]
                req = Request( partial(train_and_store, i) )
                pool.add( req )
            pool.wait()
            pool.clean()
        except:
            print ("couldn't learn classifier")
            raise
        oob_total = numpy.mean(oob)
        print "training finished, out of bag error:", oob_total
        return result

    def propagateDirty(self, slot, subindex, roi):
        if slot is not self.FixClassifier and \
           self.inputs["FixClassifier"].value == False:
            slcs = (slice(0, self.ForestCount.value, None),)
            self.outputs["Classifier"].setDirty(slcs)


class OpObjectPredict(Operator):
    # WARNING: right now we predict and cache a whole time slice. We
    # expect this to be fast because there are relatively few objects
    # compared to the number of pixels in pixel classification. If
    # this should be too slow, we should instead cache at the object
    # level, and only predict for objects visible in the roi.

    name = "OpObjectPredict"

    Features = InputSlot(rtype=List, stype=Opaque)
    Classifier = InputSlot()
    LabelsCount = InputSlot(stype='integer')

    Predictions = OutputSlot(stype=Opaque, rtype=List)
    Probabilities = OutputSlot(stype=Opaque, rtype=List)
    ProbabilityChannels = OutputSlot(stype=Opaque, rtype=List, level=1)

    #SegmentationThreshold = 0.5

    def setupOutputs(self):
        self.Predictions.meta.shape = self.Features.meta.shape
        self.Predictions.meta.dtype = object
        self.Predictions.meta.axistags = None
        self.Predictions.meta.mapping_dtype = numpy.uint8

        self.Probabilities.meta.shape = self.Features.meta.shape
        self.Probabilities.meta.dtype = object
        self.Probabilities.meta.mapping_dtype = numpy.float32
        self.Probabilities.meta.axistags = None

        if self.LabelsCount.ready():
            nlabels = self.LabelsCount[:].wait()
            nlabels = int(nlabels[0])
            self.ProbabilityChannels.resize(nlabels)
            for oslot in self.ProbabilityChannels:
                oslot.meta.shape = self.Features.meta.shape
                oslot.meta.dtype = object
                oslot.meta.axistags = None
                oslot.meta.mapping_dtype = numpy.float32


        self.prob_cache = dict()

    def execute(self, slot, subindex, roi, result):
        assert slot == self.Predictions or slot == self.Probabilities or slot == self.ProbabilityChannels

        times = roi._l
        if len(times) == 0:
            # we assume that 0-length requests are requesting everything
            times = range(self.Predictions.meta.shape[0])

        forests=self.inputs["Classifier"][:].wait()
        if forests is None or forests[0] is None:
            # this happens if there was no data to train with
            return dict((t, numpy.array([])) for t in times)

        feats = {}
        prob_predictions = {}
        for t in times:
            if t in self.prob_cache:
                continue

            tmpfeats = self.Features([t]).wait()
            feats[t] = make_feature_array(tmpfeats)
            prob_predictions[t] = [0] * len(forests)

        def predict_forest(_t, forest_index):
            # Note: We can't use RandomForest.predictLabels() here because we're training in parallel,
            #        and we have to average the PROBABILITIES from all forests.
            #       Averaging the label predictions from each forest is NOT equivalent.
            #       For details please see wikipedia:
            #       http://en.wikipedia.org/wiki/Electoral_College_%28United_States%29#Irrelevancy_of_national_popular_vote
            #       (^-^)
            prob_predictions[_t][forest_index] = forests[forest_index].predictProbabilities(feats[_t])

        # predict the data with all the forests in parallel
        pool = RequestPool()
        for t in times:
            if t in self.prob_cache:
                continue
            for i, f in enumerate(forests):
                req = Request( partial(predict_forest, t, i) )
                pool.add(req)

        pool.wait()
        pool.clean()

        for t in times:
            if t not in self.prob_cache:
                # prob_predictions is a dict-of-lists-of-arrays, indexed as follows:
                # prob_predictions[t][forest_index][object_index, class_index]

                # Stack the forests together and average them.
                stacked_predictions = numpy.array( prob_predictions[t] )
                averaged_predictions = numpy.average( stacked_predictions, axis=0 )
                assert averaged_predictions.shape[0] == len(feats[t])
                self.prob_cache[t] = averaged_predictions
                self.prob_cache[t][0] = 0 # Background probability is always zero

        if slot == self.Probabilities:
            return { t : self.prob_cache[t] for t in times }
        elif slot == self.Predictions:
            # FIXME: Support SegmentationThreshold again...
            labels = { t : 1 + numpy.argmax(self.prob_cache[t], axis=1) for t in times }
            for t in times:
                labels[t][0] = 0 # Background gets the zero label
            return labels
        elif slot == self.ProbabilityChannels:
            prob_single_channel = {t: self.prob_cache[t][:, subindex[0]] for t in times}
            return prob_single_channel

        else:
            assert False, "Unknown input slot"

    def propagateDirty(self, slot, subindex, roi):
        self.pred_cache = dict()
        self.prob_cache = dict()
        self.Predictions.setDirty(())
        self.Probabilities.setDirty(())
        self.ProbabilityChannels.setDirty(())


class OpRelabelSegmentation(Operator):
    """Takes a segmentation image and a mapping and returns the
    mapped image.

    For instance, map prediction labels onto objects.

    """
    name = "OpToImage"
    Image = InputSlot()
    ObjectMap = InputSlot(stype=Opaque, rtype=List)
    Features = InputSlot(rtype=List, stype=Opaque) #this is needed to limit dirty propagation to the object bbox
    Output = OutputSlot()

    def setupOutputs(self):
        self.Output.meta.assignFrom(self.Image.meta)
        self.Output.meta.dtype = self.ObjectMap.meta.mapping_dtype

    def execute(self, slot, subindex, roi, result):
        img = self.Image(roi.start, roi.stop).wait()
        for t in range(roi.start[0], roi.stop[0]):
            map_ = self.ObjectMap([t]).wait()
            tmap = map_[t]
            # FIXME: necessary because predictions are returned
            # enclosed in a list.
            if isinstance(tmap, list):
                tmap = tmap[0]

            tmap = tmap.squeeze()

            warnings.warn("FIXME: This should be cached (and reset when the input becomes dirty)")
            idx = img.max()
            if len(tmap) <= idx:
                newTmap = numpy.zeros((idx + 1,)) # And maybe this should be cached, too?
                newTmap[:len(tmap)] = tmap[:]
                tmap = newTmap

            result[t-roi.start[0]] = tmap[img[t-roi.start[0]]]

        return result

    def propagateDirty(self, slot, subindex, roi):
        if slot is self.Image:
            self.Output.setDirty(roi)

        elif slot is self.ObjectMap or slot is self.Features:
            # this is hacky. the gui's onClick() function calls
            # setDirty with a (time, object) pair, while elsewhere we
            # call setDirty with ().
            if len(roi._l) == 0:
                self.Output.setDirty(slice(None))
            elif isinstance(roi._l[0], int):
                for t in roi._l:
                    self.Output.setDirty(slice(t))
            else:
                assert len(roi._l[0]) == 2
                # for each dirty object, only set its bounding box dirty
                ts = list(set(t for t, _ in roi._l))
                feats = self.Features(ts).wait()
                for t, obj in roi._l:
                    min_coords = feats[t][0]['Coord<Minimum>' + gui_features_suffix][obj]
                    max_coords = feats[t][0]['Coord<Maximum>' + gui_features_suffix][obj]
                    slcs = list(slice(*args) for args in zip(min_coords, max_coords))
                    slcs = [slice(t, t+1),] + slcs + [slice(None),]
                    self.Output.setDirty(slcs)

class OpMultiRelabelSegmentation(Operator):
    """Takes a segmentation image and multiple mappings and returns the
    mapped images.

    For instance, map prediction probabilities for different classes onto objects.

    """
    name = "OpToImageMulti"
    Image = InputSlot()
    ObjectMaps = InputSlot(stype=Opaque, rtype=List, level=1)
    Features = InputSlot(rtype=List, stype=Opaque) #this is needed to limit dirty propagation to the object bbox
    Output = OutputSlot(level=1)

    def __init__(self, *args, **kwargs):
        super(OpMultiRelabelSegmentation, self).__init__(*args, **kwargs)
        self._innerOperators = []

    def setupOutputs(self):
        nmaps = len(self.ObjectMaps)
        for islot in self.ObjectMaps:
            op = OpRelabelSegmentation(parent=self)
            op.Image.connect(self.Image)
            op.ObjectMap.connect(islot)
            op.Features.connect(self.Features)
            self._innerOperators.append(op)
        self.Output.resize(nmaps)
        for i, oslot in enumerate(self.Output):
            oslot.connect(self._innerOperators[i].Output)

    def propagateDirty(self, slot, subindex, roi):
        pass

class OpMaxLabel(Operator):
    """ Finds the maximum label value in the input labels
        More or less copied from opPixelClassification::OpMaxValue
    """
    name = "OpMaxLabel"
    Inputs = InputSlot(level=1, stype=Opaque)
    Output = OutputSlot()

    def __init__(self, *args, **kwargs):
        super(OpMaxLabel, self).__init__(*args, **kwargs)
        self.Output.meta.shape = (1,)
        self.Output.meta.dtype = object
        self._output = 0 #internal cache


    def setupOutputs(self):
        self.updateOutput()
        self.Output.setValue(self._output)

    def execute(self, slot, subindex, roi, result):
        result[0] = self._output
        return result

    def propagateDirty(self, inputSlot, subindex, roi):
        self.updateOutput()
        self.Output.setValue(self._output)

    def updateOutput(self):
        # Return the max value of all our inputs
        maxValue = None
        for i, inputSubSlot in enumerate(self.Inputs):
            # Only use inputs that are actually configured
            if inputSubSlot.ready():
                subSlotMax = numpy.max(inputSubSlot.value)
                #subSlotMax = 0
                #print inputSubSlot.value
                #for label_array in inputSubSlot.value.items():
                #    localMax = numpy.max(label_array)
                #    subSlotMax = max(subSlotMax, localMax)

                if maxValue is None:
                    maxValue = subSlotMax
                else:
                    maxValue = max(maxValue, subSlotMax)

        self._output = maxValue<|MERGE_RESOLUTION|>--- conflicted
+++ resolved
@@ -94,11 +94,7 @@
         self.Classifier.connect(self.classifier_cache.Output)
 
         self.SegmentationImagesOut.connect(self.SegmentationImages)
-<<<<<<< HEAD
-        
-=======
-
->>>>>>> 1e297470
+
         self.Eraser.setValue(100)
         self.DeleteLabel.setValue(-1)
         
