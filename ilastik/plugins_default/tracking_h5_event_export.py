from builtins import range
import os
import numpy as np
import h5py
from functools import partial
from lazyflow.request import Request, RequestPool

from ilastik.plugins import TrackingExportFormatPlugin

import logging
logger = logging.getLogger(__name__)

<<<<<<< HEAD
def writeEvents(timestep, activeLinks, activeDivisions, mergers, detections, fn, labelImage, verbose=False):
    '''
    Warning: every error in this function is somehow not thrown, not even as the logger warning.
    '''
    dis = []
    app = []
    div = []
    mov = []
    mer = []
    mul = []

    logging.getLogger(__name__).debug("-- Writing results to {}".format(fn))
    try:
        # convert to ndarray for better indexing
        dis = np.asarray(dis)
        app = np.asarray(app)
        div = np.asarray([[k, v[0], v[1]] for k,v in activeDivisions.items()])
        mov = np.asarray(activeLinks)
        mer = np.asarray([[k,v] for k,v in mergers.items()])
        mul = np.asarray(mul)

        with h5py.File(fn, 'w') as dest_file:
            # write meta fields and copy segmentation from project
            seg = dest_file.create_group('segmentation')
            seg.create_dataset("labels", data=labelImage, compression='gzip')
            meta = dest_file.create_group('objects/meta')
            ids = np.unique(labelImage)
            ids = ids[ids > 0]
            valid = np.ones(ids.shape)
            meta.create_dataset("id", data=ids, dtype=np.uint32)
            meta.create_dataset("valid", data=valid, dtype=np.uint32)

            tg = dest_file.create_group("tracking")

            # write associations
            if app is not None and len(app) > 0:
                ds = tg.create_dataset("Appearances", data=app, dtype=np.int32)
                ds.attrs["Format"] = "cell label appeared in current file"

            if dis is not None and len(dis) > 0:
                ds = tg.create_dataset("Disappearances", data=dis, dtype=np.int32)
                ds.attrs["Format"] = "cell label disappeared in current file"

            if mov is not None and len(mov) > 0:
                ds = tg.create_dataset("Moves", data=mov, dtype=np.int32)
                ds.attrs["Format"] = "from (previous file), to (current file)"

            if div is not None and len(div) > 0:
                ds = tg.create_dataset("Splits", data=div, dtype=np.int32)
                ds.attrs["Format"] = "ancestor (previous file), descendant (current file), descendant (current file)"

            if mer is not None and len(mer) > 0:
                ds = tg.create_dataset("Mergers", data=mer, dtype=np.int32)
                ds.attrs["Format"] = "descendant (current file), number of objects"

            if mul is not None and len(mul) > 0:
                ds = tg.create_dataset("MultiFrameMoves", data=mul, dtype=np.int32)
                ds.attrs["Format"] = "from (given by timestep), to (current file), timestep"

        logger.debug("-> results successfully written")
    except Exception as e:
        logger.warning("ERROR while writing events: {}".format(str(e)))


class TrackingH5EventExportFormatPlugin(TrackingExportFormatPlugin):
    """H5 Sequence export"""

    exportsToFile = False

    def checkFilesExist(self, filename):
        ''' Check whether the files we want to export are already present '''
        return os.path.exists(os.path.join(filename, 'H5-Event-Sequence'))

    def export(self, filename, hypothesesGraph, objectFeaturesSlot, labelImageSlot, rawImageSlot):
        """Export the tracking solution stored in the hypotheses graph as a sequence of H5 files,
        one per frame, containing the label image of that frame and which objects were part
        of a move or a division.

        :param filename: string of the FOLDER where to save the result
        :param hypothesesGraph: hytra.core.hypothesesgraph.HypothesesGraph filled with a solution
        :param objectFeaturesSlot: lazyflow.graph.InputSlot, connected to the RegionFeaturesAll output 
               of ilastik.applets.trackingFeatureExtraction.opTrackingFeatureExtraction.OpTrackingFeatureExtraction
        
        :returns: True on success, False otherwise
        """
        traxelIdPerTimestepToUniqueIdMap, uuidToTraxelMap = hypothesesGraph.getMappingsBetweenUUIDsAndTraxels()
        timesteps = [t for t in list(traxelIdPerTimestepToUniqueIdMap.keys())]

        result = hypothesesGraph.getSolutionDictionary()
        mergers, detections, links, divisions = getMergersDetectionsLinksDivisions(result, uuidToTraxelMap)

        # group by timestep for event creation
        mergersPerTimestep = getMergersPerTimestep(mergers, timesteps)
        linksPerTimestep = getLinksPerTimestep(links, timesteps)
        detectionsPerTimestep = getDetectionsPerTimestep(detections, timesteps)
        divisionsPerTimestep = getDivisionsPerTimestep(divisions, linksPerTimestep, timesteps)

        # save to disk in parallel
        pool = RequestPool()

        timeIndex = labelImageSlot.meta.axistags.index('t')

        for timestep in list(traxelIdPerTimestepToUniqueIdMap.keys()):
            # extract current frame lable image
            roi = [slice(None) for i in range(len(labelImageSlot.meta.shape))]
            roi[timeIndex] = slice(int(timestep), int(timestep)+1)
            roi = tuple(roi)
            labelImage = labelImageSlot[roi].wait()

            if not os.path.exists(filename + '/H5-Event-Sequence'):
                os.makedirs(filename + '/H5-Event-Sequence')
            fn = os.path.join(filename, "H5-Event-Sequence/{0:05d}.h5".format(int(timestep)))
            pool.add(Request(partial(writeEvents,
                                        int(timestep),
                                         linksPerTimestep[timestep],
                                         divisionsPerTimestep[timestep],
                                         mergersPerTimestep[timestep],
                                         detectionsPerTimestep[timestep],
                                         fn,
                                         labelImage)))
        pool.wait()

        return True
=======
try:
    from hytra.core.jsongraph import getMappingsBetweenUUIDsAndTraxels, getMergersDetectionsLinksDivisions, \
                                     getMergersPerTimestep, getLinksPerTimestep, getDetectionsPerTimestep, \
                                     getDivisionsPerTimestep
except ImportError:
    logger.warn("Could not load hytra. Event exporting plugin not loaded.")
else:

    def writeEvents(timestep, activeLinks, activeDivisions, mergers, detections, fn, labelImage, verbose=False):
        '''
        Warning: every error in this function is somehow not thrown, not even as the logger warning.
        '''
        dis = []
        app = []
        div = []
        mov = []
        mer = []
        mul = []
    
        logging.getLogger(__name__).debug("-- Writing results to {}".format(fn))
        try:
            # convert to ndarray for better indexing
            dis = np.asarray(dis)
            app = np.asarray(app)
            div = np.asarray([[k, v[0], v[1]] for k,v in activeDivisions.iteritems()])
            mov = np.asarray(activeLinks)
            mer = np.asarray([[k,v] for k,v in mergers.iteritems()])
            mul = np.asarray(mul)
    
            with h5py.File(fn, 'w') as dest_file:
                # write meta fields and copy segmentation from project
                seg = dest_file.create_group('segmentation')
                seg.create_dataset("labels", data=labelImage, compression='gzip')
                meta = dest_file.create_group('objects/meta')
                ids = np.unique(labelImage)
                ids = ids[ids > 0]
                valid = np.ones(ids.shape)
                meta.create_dataset("id", data=ids, dtype=np.uint32)
                meta.create_dataset("valid", data=valid, dtype=np.uint32)
    
                tg = dest_file.create_group("tracking")
    
                # write associations
                if app is not None and len(app) > 0:
                    ds = tg.create_dataset("Appearances", data=app, dtype=np.int32)
                    ds.attrs["Format"] = "cell label appeared in current file"
    
                if dis is not None and len(dis) > 0:
                    ds = tg.create_dataset("Disappearances", data=dis, dtype=np.int32)
                    ds.attrs["Format"] = "cell label disappeared in current file"
    
                if mov is not None and len(mov) > 0:
                    ds = tg.create_dataset("Moves", data=mov, dtype=np.int32)
                    ds.attrs["Format"] = "from (previous file), to (current file)"
    
                if div is not None and len(div) > 0:
                    ds = tg.create_dataset("Splits", data=div, dtype=np.int32)
                    ds.attrs["Format"] = "ancestor (previous file), descendant (current file), descendant (current file)"
    
                if mer is not None and len(mer) > 0:
                    ds = tg.create_dataset("Mergers", data=mer, dtype=np.int32)
                    ds.attrs["Format"] = "descendant (current file), number of objects"
    
                if mul is not None and len(mul) > 0:
                    ds = tg.create_dataset("MultiFrameMoves", data=mul, dtype=np.int32)
                    ds.attrs["Format"] = "from (given by timestep), to (current file), timestep"
    
            logger.debug("-> results successfully written")
        except Exception as e:
            logger.warning("ERROR while writing events: {}".format(str(e)))
    
    
    class TrackingH5EventExportFormatPlugin(TrackingExportFormatPlugin):
        """H5 Sequence export"""
    
        exportsToFile = False
    
        def checkFilesExist(self, filename):
            ''' Check whether the files we want to export are already present '''
            return os.path.exists(os.path.join(filename, 'H5-Event-Sequence'))
    
        def export(self, filename, hypothesesGraph, objectFeaturesSlot, labelImageSlot, rawImageSlot):
            """Export the tracking solution stored in the hypotheses graph as a sequence of H5 files,
            one per frame, containing the label image of that frame and which objects were part
            of a move or a division.
    
            :param filename: string of the FOLDER where to save the result
            :param hypothesesGraph: hytra.core.hypothesesgraph.HypothesesGraph filled with a solution
            :param objectFeaturesSlot: lazyflow.graph.InputSlot, connected to the RegionFeaturesAll output 
                   of ilastik.applets.trackingFeatureExtraction.opTrackingFeatureExtraction.OpTrackingFeatureExtraction
            
            :returns: True on success, False otherwise
            """
            traxelIdPerTimestepToUniqueIdMap, uuidToTraxelMap = hypothesesGraph.getMappingsBetweenUUIDsAndTraxels()
            timesteps = [t for t in traxelIdPerTimestepToUniqueIdMap.keys()]
    
            result = hypothesesGraph.getSolutionDictionary()
            mergers, detections, links, divisions = getMergersDetectionsLinksDivisions(result, uuidToTraxelMap)
    
            # group by timestep for event creation
            mergersPerTimestep = getMergersPerTimestep(mergers, timesteps)
            linksPerTimestep = getLinksPerTimestep(links, timesteps)
            detectionsPerTimestep = getDetectionsPerTimestep(detections, timesteps)
            divisionsPerTimestep = getDivisionsPerTimestep(divisions, linksPerTimestep, timesteps)
    
            # save to disk in parallel
            pool = RequestPool()
    
            timeIndex = labelImageSlot.meta.axistags.index('t')
    
            for timestep in traxelIdPerTimestepToUniqueIdMap.keys():
                # extract current frame lable image
                roi = [slice(None) for i in range(len(labelImageSlot.meta.shape))]
                roi[timeIndex] = slice(int(timestep), int(timestep)+1)
                roi = tuple(roi)
                labelImage = labelImageSlot[roi].wait()
    
                if not os.path.exists(filename + '/H5-Event-Sequence'):
                    os.makedirs(filename + '/H5-Event-Sequence')
                fn = os.path.join(filename, "H5-Event-Sequence/{0:05d}.h5".format(int(timestep)))
                pool.add(Request(partial(writeEvents,
                                            int(timestep),
                                             linksPerTimestep[timestep],
                                             divisionsPerTimestep[timestep],
                                             mergersPerTimestep[timestep],
                                             detectionsPerTimestep[timestep],
                                             fn,
                                             labelImage)))
            pool.wait()
    
            return True
>>>>>>> b6023132
<|MERGE_RESOLUTION|>--- conflicted
+++ resolved
@@ -10,131 +10,6 @@
 import logging
 logger = logging.getLogger(__name__)
 
-<<<<<<< HEAD
-def writeEvents(timestep, activeLinks, activeDivisions, mergers, detections, fn, labelImage, verbose=False):
-    '''
-    Warning: every error in this function is somehow not thrown, not even as the logger warning.
-    '''
-    dis = []
-    app = []
-    div = []
-    mov = []
-    mer = []
-    mul = []
-
-    logging.getLogger(__name__).debug("-- Writing results to {}".format(fn))
-    try:
-        # convert to ndarray for better indexing
-        dis = np.asarray(dis)
-        app = np.asarray(app)
-        div = np.asarray([[k, v[0], v[1]] for k,v in activeDivisions.items()])
-        mov = np.asarray(activeLinks)
-        mer = np.asarray([[k,v] for k,v in mergers.items()])
-        mul = np.asarray(mul)
-
-        with h5py.File(fn, 'w') as dest_file:
-            # write meta fields and copy segmentation from project
-            seg = dest_file.create_group('segmentation')
-            seg.create_dataset("labels", data=labelImage, compression='gzip')
-            meta = dest_file.create_group('objects/meta')
-            ids = np.unique(labelImage)
-            ids = ids[ids > 0]
-            valid = np.ones(ids.shape)
-            meta.create_dataset("id", data=ids, dtype=np.uint32)
-            meta.create_dataset("valid", data=valid, dtype=np.uint32)
-
-            tg = dest_file.create_group("tracking")
-
-            # write associations
-            if app is not None and len(app) > 0:
-                ds = tg.create_dataset("Appearances", data=app, dtype=np.int32)
-                ds.attrs["Format"] = "cell label appeared in current file"
-
-            if dis is not None and len(dis) > 0:
-                ds = tg.create_dataset("Disappearances", data=dis, dtype=np.int32)
-                ds.attrs["Format"] = "cell label disappeared in current file"
-
-            if mov is not None and len(mov) > 0:
-                ds = tg.create_dataset("Moves", data=mov, dtype=np.int32)
-                ds.attrs["Format"] = "from (previous file), to (current file)"
-
-            if div is not None and len(div) > 0:
-                ds = tg.create_dataset("Splits", data=div, dtype=np.int32)
-                ds.attrs["Format"] = "ancestor (previous file), descendant (current file), descendant (current file)"
-
-            if mer is not None and len(mer) > 0:
-                ds = tg.create_dataset("Mergers", data=mer, dtype=np.int32)
-                ds.attrs["Format"] = "descendant (current file), number of objects"
-
-            if mul is not None and len(mul) > 0:
-                ds = tg.create_dataset("MultiFrameMoves", data=mul, dtype=np.int32)
-                ds.attrs["Format"] = "from (given by timestep), to (current file), timestep"
-
-        logger.debug("-> results successfully written")
-    except Exception as e:
-        logger.warning("ERROR while writing events: {}".format(str(e)))
-
-
-class TrackingH5EventExportFormatPlugin(TrackingExportFormatPlugin):
-    """H5 Sequence export"""
-
-    exportsToFile = False
-
-    def checkFilesExist(self, filename):
-        ''' Check whether the files we want to export are already present '''
-        return os.path.exists(os.path.join(filename, 'H5-Event-Sequence'))
-
-    def export(self, filename, hypothesesGraph, objectFeaturesSlot, labelImageSlot, rawImageSlot):
-        """Export the tracking solution stored in the hypotheses graph as a sequence of H5 files,
-        one per frame, containing the label image of that frame and which objects were part
-        of a move or a division.
-
-        :param filename: string of the FOLDER where to save the result
-        :param hypothesesGraph: hytra.core.hypothesesgraph.HypothesesGraph filled with a solution
-        :param objectFeaturesSlot: lazyflow.graph.InputSlot, connected to the RegionFeaturesAll output 
-               of ilastik.applets.trackingFeatureExtraction.opTrackingFeatureExtraction.OpTrackingFeatureExtraction
-        
-        :returns: True on success, False otherwise
-        """
-        traxelIdPerTimestepToUniqueIdMap, uuidToTraxelMap = hypothesesGraph.getMappingsBetweenUUIDsAndTraxels()
-        timesteps = [t for t in list(traxelIdPerTimestepToUniqueIdMap.keys())]
-
-        result = hypothesesGraph.getSolutionDictionary()
-        mergers, detections, links, divisions = getMergersDetectionsLinksDivisions(result, uuidToTraxelMap)
-
-        # group by timestep for event creation
-        mergersPerTimestep = getMergersPerTimestep(mergers, timesteps)
-        linksPerTimestep = getLinksPerTimestep(links, timesteps)
-        detectionsPerTimestep = getDetectionsPerTimestep(detections, timesteps)
-        divisionsPerTimestep = getDivisionsPerTimestep(divisions, linksPerTimestep, timesteps)
-
-        # save to disk in parallel
-        pool = RequestPool()
-
-        timeIndex = labelImageSlot.meta.axistags.index('t')
-
-        for timestep in list(traxelIdPerTimestepToUniqueIdMap.keys()):
-            # extract current frame lable image
-            roi = [slice(None) for i in range(len(labelImageSlot.meta.shape))]
-            roi[timeIndex] = slice(int(timestep), int(timestep)+1)
-            roi = tuple(roi)
-            labelImage = labelImageSlot[roi].wait()
-
-            if not os.path.exists(filename + '/H5-Event-Sequence'):
-                os.makedirs(filename + '/H5-Event-Sequence')
-            fn = os.path.join(filename, "H5-Event-Sequence/{0:05d}.h5".format(int(timestep)))
-            pool.add(Request(partial(writeEvents,
-                                        int(timestep),
-                                         linksPerTimestep[timestep],
-                                         divisionsPerTimestep[timestep],
-                                         mergersPerTimestep[timestep],
-                                         detectionsPerTimestep[timestep],
-                                         fn,
-                                         labelImage)))
-        pool.wait()
-
-        return True
-=======
 try:
     from hytra.core.jsongraph import getMappingsBetweenUUIDsAndTraxels, getMergersDetectionsLinksDivisions, \
                                      getMergersPerTimestep, getLinksPerTimestep, getDetectionsPerTimestep, \
@@ -159,9 +34,9 @@
             # convert to ndarray for better indexing
             dis = np.asarray(dis)
             app = np.asarray(app)
-            div = np.asarray([[k, v[0], v[1]] for k,v in activeDivisions.iteritems()])
+            div = np.asarray([[k, v[0], v[1]] for k,v in activeDivisions.items()])
             mov = np.asarray(activeLinks)
-            mer = np.asarray([[k,v] for k,v in mergers.iteritems()])
+            mer = np.asarray([[k,v] for k,v in mergers.items()])
             mul = np.asarray(mul)
     
             with h5py.File(fn, 'w') as dest_file:
@@ -265,5 +140,4 @@
                                              labelImage)))
             pool.wait()
     
-            return True
->>>>>>> b6023132
+            return True